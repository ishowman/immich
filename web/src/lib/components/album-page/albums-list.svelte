--- conflicted
+++ resolved
@@ -1,11 +1,7 @@
 <script lang="ts">
   import { onMount } from 'svelte';
   import { groupBy, orderBy } from 'lodash-es';
-<<<<<<< HEAD
-  import { addUsersToAlbum, deleteAlbum, type UserDto, type AlbumResponseDto } from '@immich/sdk';
-=======
-  import { addUsersToAlbum, deleteAlbum, type AlbumUserAddDto, type AlbumResponseDto } from '@immich/sdk';
->>>>>>> c14a2eda
+  import { addUsersToAlbum, deleteAlbum, type UserDto, type AlbumResponseDto, type UserDto } from '@immich/sdk';
   import { mdiDeleteOutline, mdiShareVariantOutline, mdiFolderDownloadOutline, mdiRenameOutline } from '@mdi/js';
   import Icon from '$lib/components/elements/icon.svelte';
   import EditAlbumForm from '$lib/components/forms/edit-album-form.svelte';
@@ -332,11 +328,7 @@
     updateAlbumInfo(album);
   };
 
-<<<<<<< HEAD
-  const handleAddUsers = async (users: UserDto[]) => {
-=======
-  const handleAddUsers = async (albumUsers: AlbumUserAddDto[]) => {
->>>>>>> c14a2eda
+  const handleAddUsers = async (albumUsers: UserDto[]) => {
     if (!albumToShare) {
       return;
     }
