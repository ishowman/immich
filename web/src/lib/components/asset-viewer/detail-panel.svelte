--- conflicted
+++ resolved
@@ -45,15 +45,7 @@
   import LoadingSpinner from '../shared-components/loading-spinner.svelte';
   import UserAvatar from '../shared-components/user-avatar.svelte';
   import AlbumListItemDetails from './album-list-item-details.svelte';
-<<<<<<< HEAD
-  import DetailPanelDescription from '$lib/components/asset-viewer/detail-panel-description.svelte';
-  import DetailPanelRating from '$lib/components/asset-viewer/detail-panel-star-rating.svelte';
-  import { t } from 'svelte-i18n';
-  import { goto } from '$app/navigation';
-  import DetailPanelTags from '$lib/components/asset-viewer/detail-panel-tags.svelte';
   import Portal from '$lib/components/shared-components/portal/portal.svelte';
-=======
->>>>>>> 0b02fda4
 
   export let asset: AssetResponseDto;
   export let albums: AlbumResponseDto[] = [];
@@ -338,30 +330,14 @@
     {/if}
 
     {#if isShowChangeDate}
-<<<<<<< HEAD
-      {@const assetDateTimeOriginal = asset.exifInfo?.dateTimeOriginal
-        ? DateTime.fromISO(asset.exifInfo.dateTimeOriginal, {
-            zone: asset.exifInfo.timeZone ?? undefined,
-            locale: $locale,
-          })
-        : DateTime.now()}
-      {@const assetTimeZoneOriginal = asset.exifInfo?.timeZone ?? ''}
       <Portal>
         <ChangeDate
-          initialDate={assetDateTimeOriginal}
-          initialTimeZone={assetTimeZoneOriginal}
+          initialDate={dateTime}
+          initialTimeZone={timeZone ?? ''}
           on:confirm={({ detail: date }) => handleConfirmChangeDate(date)}
           on:cancel={() => (isShowChangeDate = false)}
         />
       </Portal>
-=======
-      <ChangeDate
-        initialDate={dateTime}
-        initialTimeZone={timeZone ?? ''}
-        on:confirm={({ detail: date }) => handleConfirmChangeDate(date)}
-        on:cancel={() => (isShowChangeDate = false)}
-      />
->>>>>>> 0b02fda4
     {/if}
 
     {#if asset.exifInfo?.fileSizeInByte}
