--- conflicted
+++ resolved
@@ -79,20 +79,10 @@
       <div class="px-5 pt-0">
         <slot />
       </div>
-<<<<<<< HEAD
-=======
-      {#if isStickyBottom}
-        <div
-          class="flex flex-col sm:flex-row justify-end w-full gap-2 sm:gap-4 sticky -bottom-[4px] py-2 px-5 bg-immich-bg dark:bg-immich-dark-gray border-t border-gray-200 dark:border-gray-500 shadow z-[9999]"
-        >
-          <slot name="sticky-bottom" />
-        </div>
-      {/if}
->>>>>>> 4735db8e
     </div>
     {#if isStickyBottom}
       <div
-        class="flex flex-col sm:flex-row justify-end w-full gap-2 sm:gap-4 sticky bottom-0 pt-4 px-5 bg-immich-bg dark:bg-immich-dark-gray border-t border-gray-200 dark:border-gray-500"
+        class="flex flex-col sm:flex-row justify-end w-full gap-2 sm:gap-4 sticky -bottom-[4px] py-2 px-5 bg-immich-bg dark:bg-immich-dark-gray border-t border-gray-200 dark:border-gray-500"
       >
         <slot name="sticky-bottom" />
       </div>
