{
  "openapi": "3.0.0",
  "paths": {
    "/activity": {
      "get": {
        "operationId": "getActivities",
        "parameters": [
          {
            "name": "albumId",
            "required": true,
            "in": "query",
            "schema": {
              "format": "uuid",
              "type": "string"
            }
          },
          {
            "name": "assetId",
            "required": false,
            "in": "query",
            "schema": {
              "format": "uuid",
              "type": "string"
            }
          },
          {
            "name": "type",
            "required": false,
            "in": "query",
            "schema": {
              "$ref": "#/components/schemas/ReactionType"
            }
          },
          {
            "name": "level",
            "required": false,
            "in": "query",
            "schema": {
              "$ref": "#/components/schemas/ReactionLevel"
            }
          },
          {
            "name": "userId",
            "required": false,
            "in": "query",
            "schema": {
              "format": "uuid",
              "type": "string"
            }
          }
        ],
        "responses": {
          "200": {
            "content": {
              "application/json": {
                "schema": {
                  "items": {
                    "$ref": "#/components/schemas/ActivityResponseDto"
                  },
                  "type": "array"
                }
              }
            },
            "description": ""
          }
        },
        "security": [
          {
            "bearer": []
          },
          {
            "cookie": []
          },
          {
            "api_key": []
          }
        ],
        "tags": [
          "Activity"
        ]
      },
      "post": {
        "operationId": "createActivity",
        "parameters": [],
        "requestBody": {
          "content": {
            "application/json": {
              "schema": {
                "$ref": "#/components/schemas/ActivityCreateDto"
              }
            }
          },
          "required": true
        },
        "responses": {
          "201": {
            "content": {
              "application/json": {
                "schema": {
                  "$ref": "#/components/schemas/ActivityResponseDto"
                }
              }
            },
            "description": ""
          }
        },
        "security": [
          {
            "bearer": []
          },
          {
            "cookie": []
          },
          {
            "api_key": []
          }
        ],
        "tags": [
          "Activity"
        ]
      }
    },
    "/activity/statistics": {
      "get": {
        "operationId": "getActivityStatistics",
        "parameters": [
          {
            "name": "albumId",
            "required": true,
            "in": "query",
            "schema": {
              "format": "uuid",
              "type": "string"
            }
          },
          {
            "name": "assetId",
            "required": false,
            "in": "query",
            "schema": {
              "format": "uuid",
              "type": "string"
            }
          }
        ],
        "responses": {
          "200": {
            "content": {
              "application/json": {
                "schema": {
                  "$ref": "#/components/schemas/ActivityStatisticsResponseDto"
                }
              }
            },
            "description": ""
          }
        },
        "security": [
          {
            "bearer": []
          },
          {
            "cookie": []
          },
          {
            "api_key": []
          }
        ],
        "tags": [
          "Activity"
        ]
      }
    },
    "/activity/{id}": {
      "delete": {
        "operationId": "deleteActivity",
        "parameters": [
          {
            "name": "id",
            "required": true,
            "in": "path",
            "schema": {
              "format": "uuid",
              "type": "string"
            }
          }
        ],
        "responses": {
          "204": {
            "description": ""
          }
        },
        "security": [
          {
            "bearer": []
          },
          {
            "cookie": []
          },
          {
            "api_key": []
          }
        ],
        "tags": [
          "Activity"
        ]
      }
    },
    "/album": {
      "get": {
        "operationId": "getAllAlbums",
        "parameters": [
          {
            "name": "shared",
            "required": false,
            "in": "query",
            "schema": {
              "type": "boolean"
            }
          },
          {
            "name": "assetId",
            "required": false,
            "in": "query",
            "description": "Only returns albums that contain the asset\nIgnores the shared parameter\nundefined: get all albums",
            "schema": {
              "format": "uuid",
              "type": "string"
            }
          }
        ],
        "responses": {
          "200": {
            "content": {
              "application/json": {
                "schema": {
                  "items": {
                    "$ref": "#/components/schemas/AlbumResponseDto"
                  },
                  "type": "array"
                }
              }
            },
            "description": ""
          }
        },
        "security": [
          {
            "bearer": []
          },
          {
            "cookie": []
          },
          {
            "api_key": []
          }
        ],
        "tags": [
          "Album"
        ]
      },
      "post": {
        "operationId": "createAlbum",
        "parameters": [],
        "requestBody": {
          "content": {
            "application/json": {
              "schema": {
                "$ref": "#/components/schemas/CreateAlbumDto"
              }
            }
          },
          "required": true
        },
        "responses": {
          "201": {
            "content": {
              "application/json": {
                "schema": {
                  "$ref": "#/components/schemas/AlbumResponseDto"
                }
              }
            },
            "description": ""
          }
        },
        "security": [
          {
            "bearer": []
          },
          {
            "cookie": []
          },
          {
            "api_key": []
          }
        ],
        "tags": [
          "Album"
        ]
      }
    },
    "/album/count": {
      "get": {
        "operationId": "getAlbumCount",
        "parameters": [],
        "responses": {
          "200": {
            "content": {
              "application/json": {
                "schema": {
                  "$ref": "#/components/schemas/AlbumCountResponseDto"
                }
              }
            },
            "description": ""
          }
        },
        "security": [
          {
            "bearer": []
          },
          {
            "cookie": []
          },
          {
            "api_key": []
          }
        ],
        "tags": [
          "Album"
        ]
      }
    },
    "/album/{id}": {
      "delete": {
        "operationId": "deleteAlbum",
        "parameters": [
          {
            "name": "id",
            "required": true,
            "in": "path",
            "schema": {
              "format": "uuid",
              "type": "string"
            }
          }
        ],
        "responses": {
          "200": {
            "description": ""
          }
        },
        "security": [
          {
            "bearer": []
          },
          {
            "cookie": []
          },
          {
            "api_key": []
          }
        ],
        "tags": [
          "Album"
        ]
      },
      "get": {
        "operationId": "getAlbumInfo",
        "parameters": [
          {
            "name": "id",
            "required": true,
            "in": "path",
            "schema": {
              "format": "uuid",
              "type": "string"
            }
          },
          {
            "name": "withoutAssets",
            "required": false,
            "in": "query",
            "schema": {
              "type": "boolean"
            }
          },
          {
            "name": "key",
            "required": false,
            "in": "query",
            "schema": {
              "type": "string"
            }
          }
        ],
        "responses": {
          "200": {
            "content": {
              "application/json": {
                "schema": {
                  "$ref": "#/components/schemas/AlbumResponseDto"
                }
              }
            },
            "description": ""
          }
        },
        "security": [
          {
            "bearer": []
          },
          {
            "cookie": []
          },
          {
            "api_key": []
          }
        ],
        "tags": [
          "Album"
        ]
      },
      "patch": {
        "operationId": "updateAlbumInfo",
        "parameters": [
          {
            "name": "id",
            "required": true,
            "in": "path",
            "schema": {
              "format": "uuid",
              "type": "string"
            }
          }
        ],
        "requestBody": {
          "content": {
            "application/json": {
              "schema": {
                "$ref": "#/components/schemas/UpdateAlbumDto"
              }
            }
          },
          "required": true
        },
        "responses": {
          "200": {
            "content": {
              "application/json": {
                "schema": {
                  "$ref": "#/components/schemas/AlbumResponseDto"
                }
              }
            },
            "description": ""
          }
        },
        "security": [
          {
            "bearer": []
          },
          {
            "cookie": []
          },
          {
            "api_key": []
          }
        ],
        "tags": [
          "Album"
        ]
      }
    },
    "/album/{id}/assets": {
      "delete": {
        "operationId": "removeAssetFromAlbum",
        "parameters": [
          {
            "name": "id",
            "required": true,
            "in": "path",
            "schema": {
              "format": "uuid",
              "type": "string"
            }
          }
        ],
        "requestBody": {
          "content": {
            "application/json": {
              "schema": {
                "$ref": "#/components/schemas/BulkIdsDto"
              }
            }
          },
          "required": true
        },
        "responses": {
          "200": {
            "content": {
              "application/json": {
                "schema": {
                  "items": {
                    "$ref": "#/components/schemas/BulkIdResponseDto"
                  },
                  "type": "array"
                }
              }
            },
            "description": ""
          }
        },
        "security": [
          {
            "bearer": []
          },
          {
            "cookie": []
          },
          {
            "api_key": []
          }
        ],
        "tags": [
          "Album"
        ]
      },
      "put": {
        "operationId": "addAssetsToAlbum",
        "parameters": [
          {
            "name": "id",
            "required": true,
            "in": "path",
            "schema": {
              "format": "uuid",
              "type": "string"
            }
          },
          {
            "name": "key",
            "required": false,
            "in": "query",
            "schema": {
              "type": "string"
            }
          }
        ],
        "requestBody": {
          "content": {
            "application/json": {
              "schema": {
                "$ref": "#/components/schemas/BulkIdsDto"
              }
            }
          },
          "required": true
        },
        "responses": {
          "200": {
            "content": {
              "application/json": {
                "schema": {
                  "items": {
                    "$ref": "#/components/schemas/BulkIdResponseDto"
                  },
                  "type": "array"
                }
              }
            },
            "description": ""
          }
        },
        "security": [
          {
            "bearer": []
          },
          {
            "cookie": []
          },
          {
            "api_key": []
          }
        ],
        "tags": [
          "Album"
        ]
      }
    },
    "/album/{id}/user/{userId}": {
      "delete": {
        "operationId": "removeUserFromAlbum",
        "parameters": [
          {
            "name": "id",
            "required": true,
            "in": "path",
            "schema": {
              "format": "uuid",
              "type": "string"
            }
          },
          {
            "name": "userId",
            "required": true,
            "in": "path",
            "schema": {
              "type": "string"
            }
          }
        ],
        "responses": {
          "200": {
            "description": ""
          }
        },
        "security": [
          {
            "bearer": []
          },
          {
            "cookie": []
          },
          {
            "api_key": []
          }
        ],
        "tags": [
          "Album"
        ]
      }
    },
    "/album/{id}/users": {
      "put": {
        "operationId": "addUsersToAlbum",
        "parameters": [
          {
            "name": "id",
            "required": true,
            "in": "path",
            "schema": {
              "format": "uuid",
              "type": "string"
            }
          }
        ],
        "requestBody": {
          "content": {
            "application/json": {
              "schema": {
                "$ref": "#/components/schemas/AddUsersDto"
              }
            }
          },
          "required": true
        },
        "responses": {
          "200": {
            "content": {
              "application/json": {
                "schema": {
                  "$ref": "#/components/schemas/AlbumResponseDto"
                }
              }
            },
            "description": ""
          }
        },
        "security": [
          {
            "bearer": []
          },
          {
            "cookie": []
          },
          {
            "api_key": []
          }
        ],
        "tags": [
          "Album"
        ]
      }
    },
    "/api-key": {
      "get": {
        "operationId": "getApiKeys",
        "parameters": [],
        "responses": {
          "200": {
            "content": {
              "application/json": {
                "schema": {
                  "items": {
                    "$ref": "#/components/schemas/APIKeyResponseDto"
                  },
                  "type": "array"
                }
              }
            },
            "description": ""
          }
        },
        "security": [
          {
            "bearer": []
          },
          {
            "cookie": []
          },
          {
            "api_key": []
          }
        ],
        "tags": [
          "API Key"
        ]
      },
      "post": {
        "operationId": "createApiKey",
        "parameters": [],
        "requestBody": {
          "content": {
            "application/json": {
              "schema": {
                "$ref": "#/components/schemas/APIKeyCreateDto"
              }
            }
          },
          "required": true
        },
        "responses": {
          "201": {
            "content": {
              "application/json": {
                "schema": {
                  "$ref": "#/components/schemas/APIKeyCreateResponseDto"
                }
              }
            },
            "description": ""
          }
        },
        "security": [
          {
            "bearer": []
          },
          {
            "cookie": []
          },
          {
            "api_key": []
          }
        ],
        "tags": [
          "API Key"
        ]
      }
    },
    "/api-key/{id}": {
      "delete": {
        "operationId": "deleteApiKey",
        "parameters": [
          {
            "name": "id",
            "required": true,
            "in": "path",
            "schema": {
              "format": "uuid",
              "type": "string"
            }
          }
        ],
        "responses": {
          "200": {
            "description": ""
          }
        },
        "security": [
          {
            "bearer": []
          },
          {
            "cookie": []
          },
          {
            "api_key": []
          }
        ],
        "tags": [
          "API Key"
        ]
      },
      "get": {
        "operationId": "getApiKey",
        "parameters": [
          {
            "name": "id",
            "required": true,
            "in": "path",
            "schema": {
              "format": "uuid",
              "type": "string"
            }
          }
        ],
        "responses": {
          "200": {
            "content": {
              "application/json": {
                "schema": {
                  "$ref": "#/components/schemas/APIKeyResponseDto"
                }
              }
            },
            "description": ""
          }
        },
        "security": [
          {
            "bearer": []
          },
          {
            "cookie": []
          },
          {
            "api_key": []
          }
        ],
        "tags": [
          "API Key"
        ]
      },
      "put": {
        "operationId": "updateApiKey",
        "parameters": [
          {
            "name": "id",
            "required": true,
            "in": "path",
            "schema": {
              "format": "uuid",
              "type": "string"
            }
          }
        ],
        "requestBody": {
          "content": {
            "application/json": {
              "schema": {
                "$ref": "#/components/schemas/APIKeyUpdateDto"
              }
            }
          },
          "required": true
        },
        "responses": {
          "200": {
            "content": {
              "application/json": {
                "schema": {
                  "$ref": "#/components/schemas/APIKeyResponseDto"
                }
              }
            },
            "description": ""
          }
        },
        "security": [
          {
            "bearer": []
          },
          {
            "cookie": []
          },
          {
            "api_key": []
          }
        ],
        "tags": [
          "API Key"
        ]
      }
    },
    "/asset": {
      "delete": {
        "operationId": "deleteAssets",
        "parameters": [],
        "requestBody": {
          "content": {
            "application/json": {
              "schema": {
                "$ref": "#/components/schemas/AssetBulkDeleteDto"
              }
            }
          },
          "required": true
        },
        "responses": {
          "204": {
            "description": ""
          }
        },
        "security": [
          {
            "bearer": []
          },
          {
            "cookie": []
          },
          {
            "api_key": []
          }
        ],
        "tags": [
          "Asset"
        ]
      },
      "get": {
        "description": "Get all AssetEntity belong to the user",
        "operationId": "getAllAssets",
        "parameters": [
          {
            "name": "skip",
            "required": false,
            "in": "query",
            "schema": {
              "type": "integer"
            }
          },
          {
            "name": "take",
            "required": false,
            "in": "query",
            "schema": {
              "type": "integer"
            }
          },
          {
            "name": "userId",
            "required": false,
            "in": "query",
            "schema": {
              "format": "uuid",
              "type": "string"
            }
          },
          {
            "name": "isFavorite",
            "required": false,
            "in": "query",
            "schema": {
              "type": "boolean"
            }
          },
          {
            "name": "isArchived",
            "required": false,
            "in": "query",
            "schema": {
              "type": "boolean"
            }
          },
          {
            "name": "updatedAfter",
            "required": false,
            "in": "query",
            "schema": {
              "format": "date-time",
              "type": "string"
            }
          },
          {
            "name": "updatedBefore",
            "required": false,
            "in": "query",
            "schema": {
              "format": "date-time",
              "type": "string"
            }
          },
          {
            "name": "if-none-match",
            "in": "header",
            "description": "ETag of data already cached on the client",
            "required": false,
            "schema": {
              "type": "string"
            }
          }
        ],
        "responses": {
          "200": {
            "content": {
              "application/json": {
                "schema": {
                  "items": {
                    "$ref": "#/components/schemas/AssetResponseDto"
                  },
                  "type": "array"
                }
              }
            },
            "description": ""
          }
        },
        "security": [
          {
            "bearer": []
          },
          {
            "cookie": []
          },
          {
            "api_key": []
          }
        ],
        "tags": [
          "Asset"
        ]
      },
      "put": {
        "operationId": "updateAssets",
        "parameters": [],
        "requestBody": {
          "content": {
            "application/json": {
              "schema": {
                "$ref": "#/components/schemas/AssetBulkUpdateDto"
              }
            }
          },
          "required": true
        },
        "responses": {
          "204": {
            "description": ""
          }
        },
        "security": [
          {
            "bearer": []
          },
          {
            "cookie": []
          },
          {
            "api_key": []
          }
        ],
        "tags": [
          "Asset"
        ]
      }
    },
    "/asset/assetById/{id}": {
      "get": {
        "description": "Get a single asset's information",
        "operationId": "getAssetById",
        "parameters": [
          {
            "name": "id",
            "required": true,
            "in": "path",
            "schema": {
              "format": "uuid",
              "type": "string"
            }
          },
          {
            "name": "key",
            "required": false,
            "in": "query",
            "schema": {
              "type": "string"
            }
          }
        ],
        "responses": {
          "200": {
            "content": {
              "application/json": {
                "schema": {
                  "$ref": "#/components/schemas/AssetResponseDto"
                }
              }
            },
            "description": ""
          }
        },
        "security": [
          {
            "bearer": []
          },
          {
            "cookie": []
          },
          {
            "api_key": []
          }
        ],
        "tags": [
          "Asset"
        ]
      }
    },
    "/asset/bulk-upload-check": {
      "post": {
        "description": "Checks if assets exist by checksums",
        "operationId": "checkBulkUpload",
        "parameters": [],
        "requestBody": {
          "content": {
            "application/json": {
              "schema": {
                "$ref": "#/components/schemas/AssetBulkUploadCheckDto"
              }
            }
          },
          "required": true
        },
        "responses": {
          "200": {
            "content": {
              "application/json": {
                "schema": {
                  "$ref": "#/components/schemas/AssetBulkUploadCheckResponseDto"
                }
              }
            },
            "description": ""
          }
        },
        "security": [
          {
            "bearer": []
          },
          {
            "cookie": []
          },
          {
            "api_key": []
          }
        ],
        "tags": [
          "Asset"
        ]
      }
    },
    "/asset/curated-locations": {
      "get": {
        "operationId": "getCuratedLocations",
        "parameters": [],
        "responses": {
          "200": {
            "content": {
              "application/json": {
                "schema": {
                  "items": {
                    "$ref": "#/components/schemas/CuratedLocationsResponseDto"
                  },
                  "type": "array"
                }
              }
            },
            "description": ""
          }
        },
        "security": [
          {
            "bearer": []
          },
          {
            "cookie": []
          },
          {
            "api_key": []
          }
        ],
        "tags": [
          "Asset"
        ]
      }
    },
    "/asset/curated-objects": {
      "get": {
        "operationId": "getCuratedObjects",
        "parameters": [],
        "responses": {
          "200": {
            "content": {
              "application/json": {
                "schema": {
                  "items": {
                    "$ref": "#/components/schemas/CuratedObjectsResponseDto"
                  },
                  "type": "array"
                }
              }
            },
            "description": ""
          }
        },
        "security": [
          {
            "bearer": []
          },
          {
            "cookie": []
          },
          {
            "api_key": []
          }
        ],
        "tags": [
          "Asset"
        ]
      }
    },
    "/asset/device/{deviceId}": {
      "get": {
        "description": "Get all asset of a device that are in the database, ID only.",
        "operationId": "getAllUserAssetsByDeviceId",
        "parameters": [
          {
            "name": "deviceId",
            "required": true,
            "in": "path",
            "schema": {
              "type": "string"
            }
          }
        ],
        "responses": {
          "200": {
            "content": {
              "application/json": {
                "schema": {
                  "items": {
                    "type": "string"
                  },
                  "type": "array"
                }
              }
            },
            "description": ""
          }
        },
        "security": [
          {
            "bearer": []
          },
          {
            "cookie": []
          },
          {
            "api_key": []
          }
        ],
        "tags": [
          "Asset"
        ]
      }
    },
    "/asset/download/archive": {
      "post": {
        "operationId": "downloadArchive",
        "parameters": [
          {
            "name": "key",
            "required": false,
            "in": "query",
            "schema": {
              "type": "string"
            }
          }
        ],
        "requestBody": {
          "content": {
            "application/json": {
              "schema": {
                "$ref": "#/components/schemas/AssetIdsDto"
              }
            }
          },
          "required": true
        },
        "responses": {
          "200": {
            "content": {
              "application/octet-stream": {
                "schema": {
                  "format": "binary",
                  "type": "string"
                }
              }
            },
            "description": ""
          }
        },
        "security": [
          {
            "bearer": []
          },
          {
            "cookie": []
          },
          {
            "api_key": []
          }
        ],
        "tags": [
          "Asset"
        ]
      }
    },
    "/asset/download/info": {
      "post": {
        "operationId": "getDownloadInfo",
        "parameters": [
          {
            "name": "key",
            "required": false,
            "in": "query",
            "schema": {
              "type": "string"
            }
          }
        ],
        "requestBody": {
          "content": {
            "application/json": {
              "schema": {
                "$ref": "#/components/schemas/DownloadInfoDto"
              }
            }
          },
          "required": true
        },
        "responses": {
          "201": {
            "content": {
              "application/json": {
                "schema": {
                  "$ref": "#/components/schemas/DownloadResponseDto"
                }
              }
            },
            "description": ""
          }
        },
        "security": [
          {
            "bearer": []
          },
          {
            "cookie": []
          },
          {
            "api_key": []
          }
        ],
        "tags": [
          "Asset"
        ]
      }
    },
    "/asset/download/{id}": {
      "post": {
        "operationId": "downloadFile",
        "parameters": [
          {
            "name": "id",
            "required": true,
            "in": "path",
            "schema": {
              "format": "uuid",
              "type": "string"
            }
          },
          {
            "name": "key",
            "required": false,
            "in": "query",
            "schema": {
              "type": "string"
            }
          }
        ],
        "responses": {
          "200": {
            "content": {
              "application/octet-stream": {
                "schema": {
                  "format": "binary",
                  "type": "string"
                }
              }
            },
            "description": ""
          }
        },
        "security": [
          {
            "bearer": []
          },
          {
            "cookie": []
          },
          {
            "api_key": []
          }
        ],
        "tags": [
          "Asset"
        ]
      }
    },
    "/asset/exist": {
      "post": {
        "description": "Checks if multiple assets exist on the server and returns all existing - used by background backup",
        "operationId": "checkExistingAssets",
        "parameters": [],
        "requestBody": {
          "content": {
            "application/json": {
              "schema": {
                "$ref": "#/components/schemas/CheckExistingAssetsDto"
              }
            }
          },
          "required": true
        },
        "responses": {
          "200": {
            "content": {
              "application/json": {
                "schema": {
                  "$ref": "#/components/schemas/CheckExistingAssetsResponseDto"
                }
              }
            },
            "description": ""
          }
        },
        "security": [
          {
            "bearer": []
          },
          {
            "cookie": []
          },
          {
            "api_key": []
          }
        ],
        "tags": [
          "Asset"
        ]
      }
    },
    "/asset/file/{id}": {
      "get": {
        "operationId": "serveFile",
        "parameters": [
          {
            "name": "id",
            "required": true,
            "in": "path",
            "schema": {
              "format": "uuid",
              "type": "string"
            }
          },
          {
            "name": "isThumb",
            "required": false,
            "in": "query",
            "schema": {
              "title": "Is serve thumbnail (resize) file",
              "type": "boolean"
            }
          },
          {
            "name": "isWeb",
            "required": false,
            "in": "query",
            "schema": {
              "title": "Is request made from web",
              "type": "boolean"
            }
          },
          {
            "name": "key",
            "required": false,
            "in": "query",
            "schema": {
              "type": "string"
            }
          }
        ],
        "responses": {
          "200": {
            "content": {
              "application/octet-stream": {
                "schema": {
                  "format": "binary",
                  "type": "string"
                }
              }
            },
            "description": ""
          }
        },
        "security": [
          {
            "bearer": []
          },
          {
            "cookie": []
          },
          {
            "api_key": []
          }
        ],
        "tags": [
          "Asset"
        ]
      }
    },
    "/asset/jobs": {
      "post": {
        "operationId": "runAssetJobs",
        "parameters": [],
        "requestBody": {
          "content": {
            "application/json": {
              "schema": {
                "$ref": "#/components/schemas/AssetJobsDto"
              }
            }
          },
          "required": true
        },
        "responses": {
          "204": {
            "description": ""
          }
        },
        "security": [
          {
            "bearer": []
          },
          {
            "cookie": []
          },
          {
            "api_key": []
          }
        ],
        "tags": [
          "Asset"
        ]
      }
    },
    "/asset/map-marker": {
      "get": {
        "operationId": "getMapMarkers",
        "parameters": [
          {
            "name": "isArchived",
            "required": false,
            "in": "query",
            "schema": {
              "type": "boolean"
            }
          },
          {
            "name": "isFavorite",
            "required": false,
            "in": "query",
            "schema": {
              "type": "boolean"
            }
          },
          {
            "name": "fileCreatedAfter",
            "required": false,
            "in": "query",
            "schema": {
              "format": "date-time",
              "type": "string"
            }
          },
          {
            "name": "fileCreatedBefore",
            "required": false,
            "in": "query",
            "schema": {
              "format": "date-time",
              "type": "string"
            }
          }
        ],
        "responses": {
          "200": {
            "content": {
              "application/json": {
                "schema": {
                  "items": {
                    "$ref": "#/components/schemas/MapMarkerResponseDto"
                  },
                  "type": "array"
                }
              }
            },
            "description": ""
          }
        },
        "security": [
          {
            "bearer": []
          },
          {
            "cookie": []
          },
          {
            "api_key": []
          }
        ],
        "tags": [
          "Asset"
        ]
      }
    },
    "/asset/memory-lane": {
      "get": {
        "operationId": "getMemoryLane",
        "parameters": [
          {
            "name": "day",
            "required": true,
            "in": "query",
            "schema": {
              "type": "integer"
            }
          },
          {
            "name": "month",
            "required": true,
            "in": "query",
            "schema": {
              "type": "integer"
            }
          }
        ],
        "responses": {
          "200": {
            "content": {
              "application/json": {
                "schema": {
                  "items": {
                    "$ref": "#/components/schemas/MemoryLaneResponseDto"
                  },
                  "type": "array"
                }
              }
            },
            "description": ""
          }
        },
        "security": [
          {
            "bearer": []
          },
          {
            "cookie": []
          },
          {
            "api_key": []
          }
        ],
        "tags": [
          "Asset"
        ]
      }
    },
    "/asset/random": {
      "get": {
        "operationId": "getRandom",
        "parameters": [
          {
            "name": "count",
            "required": false,
            "in": "query",
            "schema": {
              "type": "number"
            }
          }
        ],
        "responses": {
          "200": {
            "content": {
              "application/json": {
                "schema": {
                  "items": {
                    "$ref": "#/components/schemas/AssetResponseDto"
                  },
                  "type": "array"
                }
              }
            },
            "description": ""
          }
        },
        "security": [
          {
            "bearer": []
          },
          {
            "cookie": []
          },
          {
            "api_key": []
          }
        ],
        "tags": [
          "Asset"
        ]
      }
    },
    "/asset/restore": {
      "post": {
        "operationId": "restoreAssets",
        "parameters": [],
        "requestBody": {
          "content": {
            "application/json": {
              "schema": {
                "$ref": "#/components/schemas/BulkIdsDto"
              }
            }
          },
          "required": true
        },
        "responses": {
          "204": {
            "description": ""
          }
        },
        "security": [
          {
            "bearer": []
          },
          {
            "cookie": []
          },
          {
            "api_key": []
          }
        ],
        "tags": [
          "Asset"
        ]
      }
    },
    "/asset/search-terms": {
      "get": {
        "operationId": "getAssetSearchTerms",
        "parameters": [],
        "responses": {
          "200": {
            "content": {
              "application/json": {
                "schema": {
                  "items": {
                    "type": "string"
                  },
                  "type": "array"
                }
              }
            },
            "description": ""
          }
        },
        "security": [
          {
            "bearer": []
          },
          {
            "cookie": []
          },
          {
            "api_key": []
          }
        ],
        "tags": [
          "Asset"
        ]
      }
    },
    "/asset/stack/parent": {
      "put": {
        "operationId": "updateStackParent",
        "parameters": [],
        "requestBody": {
          "content": {
            "application/json": {
              "schema": {
                "$ref": "#/components/schemas/UpdateStackParentDto"
              }
            }
          },
          "required": true
        },
        "responses": {
          "200": {
            "description": ""
          }
        },
        "security": [
          {
            "bearer": []
          },
          {
            "cookie": []
          },
          {
            "api_key": []
          }
        ],
        "tags": [
          "Asset"
        ]
      }
    },
    "/asset/statistics": {
      "get": {
        "operationId": "getAssetStatistics",
        "parameters": [
          {
            "name": "isArchived",
            "required": false,
            "in": "query",
            "schema": {
              "type": "boolean"
            }
          },
          {
            "name": "isFavorite",
            "required": false,
            "in": "query",
            "schema": {
              "type": "boolean"
            }
          },
          {
            "name": "isTrashed",
            "required": false,
            "in": "query",
            "schema": {
              "type": "boolean"
            }
          }
        ],
        "responses": {
          "200": {
            "content": {
              "application/json": {
                "schema": {
                  "$ref": "#/components/schemas/AssetStatsResponseDto"
                }
              }
            },
            "description": ""
          }
        },
        "security": [
          {
            "bearer": []
          },
          {
            "cookie": []
          },
          {
            "api_key": []
          }
        ],
        "tags": [
          "Asset"
        ]
      }
    },
    "/asset/thumbnail/{id}": {
      "get": {
        "operationId": "getAssetThumbnail",
        "parameters": [
          {
            "name": "id",
            "required": true,
            "in": "path",
            "schema": {
              "format": "uuid",
              "type": "string"
            }
          },
          {
            "name": "format",
            "required": false,
            "in": "query",
            "schema": {
              "$ref": "#/components/schemas/ThumbnailFormat"
            }
          },
          {
            "name": "key",
            "required": false,
            "in": "query",
            "schema": {
              "type": "string"
            }
          }
        ],
        "responses": {
          "200": {
            "content": {
              "application/octet-stream": {
                "schema": {
                  "format": "binary",
                  "type": "string"
                }
              }
            },
            "description": ""
          }
        },
        "security": [
          {
            "bearer": []
          },
          {
            "cookie": []
          },
          {
            "api_key": []
          }
        ],
        "tags": [
          "Asset"
        ]
      }
    },
    "/asset/time-bucket": {
      "get": {
        "operationId": "getTimeBucket",
        "parameters": [
          {
            "name": "size",
            "required": true,
            "in": "query",
            "schema": {
              "$ref": "#/components/schemas/TimeBucketSize"
            }
          },
          {
            "name": "userId",
            "required": false,
            "in": "query",
            "schema": {
              "format": "uuid",
              "type": "string"
            }
          },
          {
            "name": "albumId",
            "required": false,
            "in": "query",
            "schema": {
              "format": "uuid",
              "type": "string"
            }
          },
          {
            "name": "personId",
            "required": false,
            "in": "query",
            "schema": {
              "format": "uuid",
              "type": "string"
            }
          },
          {
            "name": "isArchived",
            "required": false,
            "in": "query",
            "schema": {
              "type": "boolean"
            }
          },
          {
            "name": "isFavorite",
            "required": false,
            "in": "query",
            "schema": {
              "type": "boolean"
            }
          },
          {
            "name": "isTrashed",
            "required": false,
            "in": "query",
            "schema": {
              "type": "boolean"
            }
          },
          {
            "name": "withStacked",
            "required": false,
            "in": "query",
            "schema": {
              "type": "boolean"
            }
          },
          {
            "name": "withPartners",
            "required": false,
            "in": "query",
            "schema": {
              "type": "boolean"
            }
          },
          {
            "name": "timeBucket",
            "required": true,
            "in": "query",
            "schema": {
              "type": "string"
            }
          },
          {
            "name": "key",
            "required": false,
            "in": "query",
            "schema": {
              "type": "string"
            }
          }
        ],
        "responses": {
          "200": {
            "content": {
              "application/json": {
                "schema": {
                  "items": {
                    "$ref": "#/components/schemas/AssetResponseDto"
                  },
                  "type": "array"
                }
              }
            },
            "description": ""
          }
        },
        "security": [
          {
            "bearer": []
          },
          {
            "cookie": []
          },
          {
            "api_key": []
          },
          {
            "bearer": []
          },
          {
            "cookie": []
          },
          {
            "api_key": []
          }
        ],
        "tags": [
          "Asset"
        ]
      }
    },
    "/asset/time-buckets": {
      "get": {
        "operationId": "getTimeBuckets",
        "parameters": [
          {
            "name": "size",
            "required": true,
            "in": "query",
            "schema": {
              "$ref": "#/components/schemas/TimeBucketSize"
            }
          },
          {
            "name": "userId",
            "required": false,
            "in": "query",
            "schema": {
              "format": "uuid",
              "type": "string"
            }
          },
          {
            "name": "albumId",
            "required": false,
            "in": "query",
            "schema": {
              "format": "uuid",
              "type": "string"
            }
          },
          {
            "name": "personId",
            "required": false,
            "in": "query",
            "schema": {
              "format": "uuid",
              "type": "string"
            }
          },
          {
            "name": "isArchived",
            "required": false,
            "in": "query",
            "schema": {
              "type": "boolean"
            }
          },
          {
            "name": "isFavorite",
            "required": false,
            "in": "query",
            "schema": {
              "type": "boolean"
            }
          },
          {
            "name": "isTrashed",
            "required": false,
            "in": "query",
            "schema": {
              "type": "boolean"
            }
          },
          {
            "name": "withStacked",
            "required": false,
            "in": "query",
            "schema": {
              "type": "boolean"
            }
          },
          {
            "name": "withPartners",
            "required": false,
            "in": "query",
            "schema": {
              "type": "boolean"
            }
          },
          {
            "name": "key",
            "required": false,
            "in": "query",
            "schema": {
              "type": "string"
            }
          }
        ],
        "responses": {
          "200": {
            "content": {
              "application/json": {
                "schema": {
                  "items": {
                    "$ref": "#/components/schemas/TimeBucketResponseDto"
                  },
                  "type": "array"
                }
              }
            },
            "description": ""
          }
        },
        "security": [
          {
            "bearer": []
          },
          {
            "cookie": []
          },
          {
            "api_key": []
          },
          {
            "bearer": []
          },
          {
            "cookie": []
          },
          {
            "api_key": []
          }
        ],
        "tags": [
          "Asset"
        ]
      }
    },
    "/asset/trash/empty": {
      "post": {
        "operationId": "emptyTrash",
        "parameters": [],
        "responses": {
          "204": {
            "description": ""
          }
        },
        "security": [
          {
            "bearer": []
          },
          {
            "cookie": []
          },
          {
            "api_key": []
          }
        ],
        "tags": [
          "Asset"
        ]
      }
    },
    "/asset/trash/restore": {
      "post": {
        "operationId": "restoreTrash",
        "parameters": [],
        "responses": {
          "204": {
            "description": ""
          }
        },
        "security": [
          {
            "bearer": []
          },
          {
            "cookie": []
          },
          {
            "api_key": []
          }
        ],
        "tags": [
          "Asset"
        ]
      }
    },
    "/asset/upload": {
      "post": {
        "operationId": "uploadFile",
        "parameters": [
          {
            "name": "key",
            "required": false,
            "in": "query",
            "schema": {
              "type": "string"
            }
          }
        ],
        "requestBody": {
          "content": {
            "multipart/form-data": {
              "schema": {
                "$ref": "#/components/schemas/CreateAssetDto"
              }
            }
          },
          "description": "Asset Upload Information",
          "required": true
        },
        "responses": {
          "201": {
            "content": {
              "application/json": {
                "schema": {
                  "$ref": "#/components/schemas/AssetFileUploadResponseDto"
                }
              }
            },
            "description": ""
          }
        },
        "security": [
          {
            "bearer": []
          },
          {
            "cookie": []
          },
          {
            "api_key": []
          }
        ],
        "tags": [
          "Asset"
        ]
      }
    },
    "/asset/{deviceId}": {
      "get": {
        "deprecated": true,
        "operationId": "getUserAssetsByDeviceId",
        "parameters": [
          {
            "name": "deviceId",
            "required": true,
            "in": "path",
            "schema": {
              "type": "string"
            }
          }
        ],
        "responses": {
          "200": {
            "content": {
              "application/json": {
                "schema": {
                  "items": {
                    "type": "string"
                  },
                  "type": "array"
                }
              }
            },
            "description": ""
          }
        },
        "security": [
          {
            "bearer": []
          },
          {
            "cookie": []
          },
          {
            "api_key": []
          }
        ],
        "summary": "Use /asset/device/:deviceId instead - Remove in 1.92 release",
        "tags": [
          "Asset"
        ]
      }
    },
    "/asset/{id}": {
      "put": {
        "operationId": "updateAsset",
        "parameters": [
          {
            "name": "id",
            "required": true,
            "in": "path",
            "schema": {
              "format": "uuid",
              "type": "string"
            }
          }
        ],
        "requestBody": {
          "content": {
            "application/json": {
              "schema": {
                "$ref": "#/components/schemas/UpdateAssetDto"
              }
            }
          },
          "required": true
        },
        "responses": {
          "200": {
            "content": {
              "application/json": {
                "schema": {
                  "$ref": "#/components/schemas/AssetResponseDto"
                }
              }
            },
            "description": ""
          }
        },
        "security": [
          {
            "bearer": []
          },
          {
            "cookie": []
          },
          {
            "api_key": []
          }
        ],
        "tags": [
          "Asset"
        ]
      }
    },
    "/assets": {
      "get": {
        "operationId": "searchAssets",
        "parameters": [
          {
            "name": "id",
            "required": false,
            "in": "query",
            "schema": {
              "format": "uuid",
              "type": "string"
            }
          },
          {
            "name": "libraryId",
            "required": false,
            "in": "query",
            "schema": {
              "format": "uuid",
              "type": "string"
            }
          },
          {
            "name": "type",
            "required": false,
            "in": "query",
            "schema": {
              "$ref": "#/components/schemas/AssetTypeEnum"
            }
          },
          {
            "name": "order",
            "required": false,
            "in": "query",
            "schema": {
              "$ref": "#/components/schemas/AssetOrder"
            }
          },
          {
            "name": "deviceAssetId",
            "required": false,
            "in": "query",
            "schema": {
              "type": "string"
            }
          },
          {
            "name": "deviceId",
            "required": false,
            "in": "query",
            "schema": {
              "type": "string"
            }
          },
          {
            "name": "checksum",
            "required": false,
            "in": "query",
            "schema": {
              "type": "string"
            }
          },
          {
            "name": "isArchived",
            "required": false,
            "in": "query",
            "schema": {
              "type": "boolean"
            }
          },
          {
            "name": "isEncoded",
            "required": false,
            "in": "query",
            "schema": {
              "type": "boolean"
            }
          },
          {
            "name": "isExternal",
            "required": false,
            "in": "query",
            "schema": {
              "type": "boolean"
            }
          },
          {
            "name": "isFavorite",
            "required": false,
            "in": "query",
            "schema": {
              "type": "boolean"
            }
          },
          {
            "name": "isMotion",
            "required": false,
            "in": "query",
            "schema": {
              "type": "boolean"
            }
          },
          {
            "name": "isOffline",
            "required": false,
            "in": "query",
            "schema": {
              "type": "boolean"
            }
          },
          {
            "name": "isReadOnly",
            "required": false,
            "in": "query",
            "schema": {
              "type": "boolean"
            }
          },
          {
            "name": "isVisible",
            "required": false,
            "in": "query",
            "schema": {
              "type": "boolean"
            }
          },
          {
            "name": "withDeleted",
            "required": false,
            "in": "query",
            "schema": {
              "type": "boolean"
            }
          },
          {
            "name": "withStacked",
            "required": false,
            "in": "query",
            "schema": {
              "type": "boolean"
            }
          },
          {
            "name": "withExif",
            "required": false,
            "in": "query",
            "schema": {
              "type": "boolean"
            }
          },
          {
            "name": "withPeople",
            "required": false,
            "in": "query",
            "schema": {
              "type": "boolean"
            }
          },
          {
            "name": "createdBefore",
            "required": false,
            "in": "query",
            "schema": {
              "format": "date-time",
              "type": "string"
            }
          },
          {
            "name": "createdAfter",
            "required": false,
            "in": "query",
            "schema": {
              "format": "date-time",
              "type": "string"
            }
          },
          {
            "name": "updatedBefore",
            "required": false,
            "in": "query",
            "schema": {
              "format": "date-time",
              "type": "string"
            }
          },
          {
            "name": "updatedAfter",
            "required": false,
            "in": "query",
            "schema": {
              "format": "date-time",
              "type": "string"
            }
          },
          {
            "name": "trashedBefore",
            "required": false,
            "in": "query",
            "schema": {
              "format": "date-time",
              "type": "string"
            }
          },
          {
            "name": "trashedAfter",
            "required": false,
            "in": "query",
            "schema": {
              "format": "date-time",
              "type": "string"
            }
          },
          {
            "name": "takenBefore",
            "required": false,
            "in": "query",
            "schema": {
              "format": "date-time",
              "type": "string"
            }
          },
          {
            "name": "takenAfter",
            "required": false,
            "in": "query",
            "schema": {
              "format": "date-time",
              "type": "string"
            }
          },
          {
            "name": "originalFileName",
            "required": false,
            "in": "query",
            "schema": {
              "type": "string"
            }
          },
          {
            "name": "originalPath",
            "required": false,
            "in": "query",
            "schema": {
              "type": "string"
            }
          },
          {
            "name": "resizePath",
            "required": false,
            "in": "query",
            "schema": {
              "type": "string"
            }
          },
          {
            "name": "webpPath",
            "required": false,
            "in": "query",
            "schema": {
              "type": "string"
            }
          },
          {
            "name": "encodedVideoPath",
            "required": false,
            "in": "query",
            "schema": {
              "type": "string"
            }
          },
          {
            "name": "city",
            "required": false,
            "in": "query",
            "schema": {
              "type": "string"
            }
          },
          {
            "name": "state",
            "required": false,
            "in": "query",
            "schema": {
              "type": "string"
            }
          },
          {
            "name": "country",
            "required": false,
            "in": "query",
            "schema": {
              "type": "string"
            }
          },
          {
            "name": "make",
            "required": false,
            "in": "query",
            "schema": {
              "type": "string"
            }
          },
          {
            "name": "model",
            "required": false,
            "in": "query",
            "schema": {
              "type": "string"
            }
          },
          {
            "name": "lensModel",
            "required": false,
            "in": "query",
            "schema": {
              "type": "string"
            }
          },
          {
            "name": "page",
            "required": false,
            "in": "query",
            "schema": {
              "type": "number"
            }
          },
          {
            "name": "size",
            "required": false,
            "in": "query",
            "schema": {
              "type": "number"
            }
          }
        ],
        "responses": {
          "200": {
            "content": {
              "application/json": {
                "schema": {
                  "items": {
                    "$ref": "#/components/schemas/AssetResponseDto"
                  },
                  "type": "array"
                }
              }
            },
            "description": ""
          }
        },
        "security": [
          {
            "bearer": []
          },
          {
            "cookie": []
          },
          {
            "api_key": []
          }
        ],
        "tags": [
          "Asset"
        ]
      }
    },
    "/audit/deletes": {
      "get": {
        "operationId": "getAuditDeletes",
        "parameters": [
          {
            "name": "entityType",
            "required": true,
            "in": "query",
            "schema": {
              "$ref": "#/components/schemas/EntityType"
            }
          },
          {
            "name": "userId",
            "required": false,
            "in": "query",
            "schema": {
              "format": "uuid",
              "type": "string"
            }
          },
          {
            "name": "after",
            "required": true,
            "in": "query",
            "schema": {
              "format": "date-time",
              "type": "string"
            }
          }
        ],
        "responses": {
          "200": {
            "content": {
              "application/json": {
                "schema": {
                  "$ref": "#/components/schemas/AuditDeletesResponseDto"
                }
              }
            },
            "description": ""
          }
        },
        "security": [
          {
            "bearer": []
          },
          {
            "cookie": []
          },
          {
            "api_key": []
          }
        ],
        "tags": [
          "Audit"
        ]
      }
    },
    "/audit/file-report": {
      "get": {
        "operationId": "getAuditFiles",
        "parameters": [],
        "responses": {
          "200": {
            "content": {
              "application/json": {
                "schema": {
                  "$ref": "#/components/schemas/FileReportDto"
                }
              }
            },
            "description": ""
          }
        },
        "security": [
          {
            "bearer": []
          },
          {
            "cookie": []
          },
          {
            "api_key": []
          }
        ],
        "tags": [
          "Audit"
        ]
      }
    },
    "/audit/file-report/checksum": {
      "post": {
        "operationId": "getFileChecksums",
        "parameters": [],
        "requestBody": {
          "content": {
            "application/json": {
              "schema": {
                "$ref": "#/components/schemas/FileChecksumDto"
              }
            }
          },
          "required": true
        },
        "responses": {
          "201": {
            "content": {
              "application/json": {
                "schema": {
                  "items": {
                    "$ref": "#/components/schemas/FileChecksumResponseDto"
                  },
                  "type": "array"
                }
              }
            },
            "description": ""
          }
        },
        "security": [
          {
            "bearer": []
          },
          {
            "cookie": []
          },
          {
            "api_key": []
          }
        ],
        "tags": [
          "Audit"
        ]
      }
    },
    "/audit/file-report/fix": {
      "post": {
        "operationId": "fixAuditFiles",
        "parameters": [],
        "requestBody": {
          "content": {
            "application/json": {
              "schema": {
                "$ref": "#/components/schemas/FileReportFixDto"
              }
            }
          },
          "required": true
        },
        "responses": {
          "201": {
            "description": ""
          }
        },
        "security": [
          {
            "bearer": []
          },
          {
            "cookie": []
          },
          {
            "api_key": []
          }
        ],
        "tags": [
          "Audit"
        ]
      }
    },
    "/auth/admin-sign-up": {
      "post": {
        "operationId": "signUpAdmin",
        "parameters": [],
        "requestBody": {
          "content": {
            "application/json": {
              "schema": {
                "$ref": "#/components/schemas/SignUpDto"
              }
            }
          },
          "required": true
        },
        "responses": {
          "201": {
            "content": {
              "application/json": {
                "schema": {
                  "$ref": "#/components/schemas/UserResponseDto"
                }
              }
            },
            "description": ""
          }
        },
        "tags": [
          "Authentication"
        ]
      }
    },
    "/auth/change-password": {
      "post": {
        "operationId": "changePassword",
        "parameters": [],
        "requestBody": {
          "content": {
            "application/json": {
              "schema": {
                "$ref": "#/components/schemas/ChangePasswordDto"
              }
            }
          },
          "required": true
        },
        "responses": {
          "200": {
            "content": {
              "application/json": {
                "schema": {
                  "$ref": "#/components/schemas/UserResponseDto"
                }
              }
            },
            "description": ""
          }
        },
        "security": [
          {
            "bearer": []
          },
          {
            "cookie": []
          },
          {
            "api_key": []
          }
        ],
        "tags": [
          "Authentication"
        ]
      }
    },
    "/auth/devices": {
      "delete": {
        "operationId": "logoutAuthDevices",
        "parameters": [],
        "responses": {
          "204": {
            "description": ""
          }
        },
        "security": [
          {
            "bearer": []
          },
          {
            "cookie": []
          },
          {
            "api_key": []
          }
        ],
        "tags": [
          "Authentication"
        ]
      },
      "get": {
        "operationId": "getAuthDevices",
        "parameters": [],
        "responses": {
          "200": {
            "content": {
              "application/json": {
                "schema": {
                  "items": {
                    "$ref": "#/components/schemas/AuthDeviceResponseDto"
                  },
                  "type": "array"
                }
              }
            },
            "description": ""
          }
        },
        "security": [
          {
            "bearer": []
          },
          {
            "cookie": []
          },
          {
            "api_key": []
          }
        ],
        "tags": [
          "Authentication"
        ]
      }
    },
    "/auth/devices/{id}": {
      "delete": {
        "operationId": "logoutAuthDevice",
        "parameters": [
          {
            "name": "id",
            "required": true,
            "in": "path",
            "schema": {
              "format": "uuid",
              "type": "string"
            }
          }
        ],
        "responses": {
          "204": {
            "description": ""
          }
        },
        "security": [
          {
            "bearer": []
          },
          {
            "cookie": []
          },
          {
            "api_key": []
          }
        ],
        "tags": [
          "Authentication"
        ]
      }
    },
    "/auth/login": {
      "post": {
        "operationId": "login",
        "parameters": [],
        "requestBody": {
          "content": {
            "application/json": {
              "schema": {
                "$ref": "#/components/schemas/LoginCredentialDto"
              }
            }
          },
          "required": true
        },
        "responses": {
          "201": {
            "content": {
              "application/json": {
                "schema": {
                  "$ref": "#/components/schemas/LoginResponseDto"
                }
              }
            },
            "description": ""
          }
        },
        "tags": [
          "Authentication"
        ]
      }
    },
    "/auth/logout": {
      "post": {
        "operationId": "logout",
        "parameters": [],
        "responses": {
          "200": {
            "content": {
              "application/json": {
                "schema": {
                  "$ref": "#/components/schemas/LogoutResponseDto"
                }
              }
            },
            "description": ""
          }
        },
        "security": [
          {
            "bearer": []
          },
          {
            "cookie": []
          },
          {
            "api_key": []
          }
        ],
        "tags": [
          "Authentication"
        ]
      }
    },
    "/auth/validateToken": {
      "post": {
        "operationId": "validateAccessToken",
        "parameters": [],
        "responses": {
          "200": {
            "content": {
              "application/json": {
                "schema": {
                  "$ref": "#/components/schemas/ValidateAccessTokenResponseDto"
                }
              }
            },
            "description": ""
          }
        },
        "security": [
          {
            "bearer": []
          },
          {
            "cookie": []
          },
          {
            "api_key": []
          }
        ],
        "tags": [
          "Authentication"
        ]
      }
    },
    "/face": {
      "get": {
        "operationId": "getFaces",
        "parameters": [
          {
            "name": "id",
            "required": true,
            "in": "query",
            "schema": {
              "format": "uuid",
              "type": "string"
            }
          }
        ],
        "responses": {
          "200": {
            "content": {
              "application/json": {
                "schema": {
                  "items": {
                    "$ref": "#/components/schemas/AssetFaceResponseDto"
                  },
                  "type": "array"
                }
              }
            },
            "description": ""
          }
        },
        "security": [
          {
            "bearer": []
          },
          {
            "cookie": []
          },
          {
            "api_key": []
          }
        ],
        "tags": [
          "Face"
        ]
      }
    },
    "/face/{id}": {
      "put": {
        "operationId": "reassignFacesById",
        "parameters": [
          {
            "name": "id",
            "required": true,
            "in": "path",
            "schema": {
              "format": "uuid",
              "type": "string"
            }
          }
        ],
        "requestBody": {
          "content": {
            "application/json": {
              "schema": {
                "$ref": "#/components/schemas/FaceDto"
              }
            }
          },
          "required": true
        },
        "responses": {
          "200": {
            "content": {
              "application/json": {
                "schema": {
                  "$ref": "#/components/schemas/PersonResponseDto"
                }
              }
            },
            "description": ""
          }
        },
        "security": [
          {
            "bearer": []
          },
          {
            "cookie": []
          },
          {
            "api_key": []
          }
        ],
        "tags": [
          "Face"
        ]
      }
    },
    "/jobs": {
      "get": {
        "operationId": "getAllJobsStatus",
        "parameters": [],
        "responses": {
          "200": {
            "content": {
              "application/json": {
                "schema": {
                  "$ref": "#/components/schemas/AllJobStatusResponseDto"
                }
              }
            },
            "description": ""
          }
        },
        "security": [
          {
            "bearer": []
          },
          {
            "cookie": []
          },
          {
            "api_key": []
          }
        ],
        "tags": [
          "Job"
        ]
      }
    },
    "/jobs/{id}": {
      "put": {
        "operationId": "sendJobCommand",
        "parameters": [
          {
            "name": "id",
            "required": true,
            "in": "path",
            "schema": {
              "$ref": "#/components/schemas/JobName"
            }
          }
        ],
        "requestBody": {
          "content": {
            "application/json": {
              "schema": {
                "$ref": "#/components/schemas/JobCommandDto"
              }
            }
          },
          "required": true
        },
        "responses": {
          "200": {
            "content": {
              "application/json": {
                "schema": {
                  "$ref": "#/components/schemas/JobStatusDto"
                }
              }
            },
            "description": ""
          }
        },
        "security": [
          {
            "bearer": []
          },
          {
            "cookie": []
          },
          {
            "api_key": []
          }
        ],
        "tags": [
          "Job"
        ]
      }
    },
    "/library": {
      "get": {
        "operationId": "getLibraries",
        "parameters": [],
        "responses": {
          "200": {
            "content": {
              "application/json": {
                "schema": {
                  "items": {
                    "$ref": "#/components/schemas/LibraryResponseDto"
                  },
                  "type": "array"
                }
              }
            },
            "description": ""
          }
        },
        "security": [
          {
            "bearer": []
          },
          {
            "cookie": []
          },
          {
            "api_key": []
          }
        ],
        "tags": [
          "Library"
        ]
      },
      "post": {
        "operationId": "createLibrary",
        "parameters": [],
        "requestBody": {
          "content": {
            "application/json": {
              "schema": {
                "$ref": "#/components/schemas/CreateLibraryDto"
              }
            }
          },
          "required": true
        },
        "responses": {
          "201": {
            "content": {
              "application/json": {
                "schema": {
                  "$ref": "#/components/schemas/LibraryResponseDto"
                }
              }
            },
            "description": ""
          }
        },
        "security": [
          {
            "bearer": []
          },
          {
            "cookie": []
          },
          {
            "api_key": []
          }
        ],
        "tags": [
          "Library"
        ]
      }
    },
    "/library/{id}": {
      "delete": {
        "operationId": "deleteLibrary",
        "parameters": [
          {
            "name": "id",
            "required": true,
            "in": "path",
            "schema": {
              "format": "uuid",
              "type": "string"
            }
          }
        ],
        "responses": {
          "200": {
            "description": ""
          }
        },
        "security": [
          {
            "bearer": []
          },
          {
            "cookie": []
          },
          {
            "api_key": []
          }
        ],
        "tags": [
          "Library"
        ]
      },
      "get": {
        "operationId": "getLibraryInfo",
        "parameters": [
          {
            "name": "id",
            "required": true,
            "in": "path",
            "schema": {
              "format": "uuid",
              "type": "string"
            }
          }
        ],
        "responses": {
          "200": {
            "content": {
              "application/json": {
                "schema": {
                  "$ref": "#/components/schemas/LibraryResponseDto"
                }
              }
            },
            "description": ""
          }
        },
        "security": [
          {
            "bearer": []
          },
          {
            "cookie": []
          },
          {
            "api_key": []
          }
        ],
        "tags": [
          "Library"
        ]
      },
      "put": {
        "operationId": "updateLibrary",
        "parameters": [
          {
            "name": "id",
            "required": true,
            "in": "path",
            "schema": {
              "format": "uuid",
              "type": "string"
            }
          }
        ],
        "requestBody": {
          "content": {
            "application/json": {
              "schema": {
                "$ref": "#/components/schemas/UpdateLibraryDto"
              }
            }
          },
          "required": true
        },
        "responses": {
          "200": {
            "content": {
              "application/json": {
                "schema": {
                  "$ref": "#/components/schemas/LibraryResponseDto"
                }
              }
            },
            "description": ""
          }
        },
        "security": [
          {
            "bearer": []
          },
          {
            "cookie": []
          },
          {
            "api_key": []
          }
        ],
        "tags": [
          "Library"
        ]
      }
    },
    "/library/{id}/removeOffline": {
      "post": {
        "operationId": "removeOfflineFiles",
        "parameters": [
          {
            "name": "id",
            "required": true,
            "in": "path",
            "schema": {
              "format": "uuid",
              "type": "string"
            }
          }
        ],
        "responses": {
          "201": {
            "description": ""
          }
        },
        "security": [
          {
            "bearer": []
          },
          {
            "cookie": []
          },
          {
            "api_key": []
          }
        ],
        "tags": [
          "Library"
        ]
      }
    },
    "/library/{id}/scan": {
      "post": {
        "operationId": "scanLibrary",
        "parameters": [
          {
            "name": "id",
            "required": true,
            "in": "path",
            "schema": {
              "format": "uuid",
              "type": "string"
            }
          }
        ],
        "requestBody": {
          "content": {
            "application/json": {
              "schema": {
                "$ref": "#/components/schemas/ScanLibraryDto"
              }
            }
          },
          "required": true
        },
        "responses": {
          "201": {
            "description": ""
          }
        },
        "security": [
          {
            "bearer": []
          },
          {
            "cookie": []
          },
          {
            "api_key": []
          }
        ],
        "tags": [
          "Library"
        ]
      }
    },
    "/library/{id}/statistics": {
      "get": {
        "operationId": "getLibraryStatistics",
        "parameters": [
          {
            "name": "id",
            "required": true,
            "in": "path",
            "schema": {
              "format": "uuid",
              "type": "string"
            }
          }
        ],
        "responses": {
          "200": {
            "content": {
              "application/json": {
                "schema": {
                  "$ref": "#/components/schemas/LibraryStatsResponseDto"
                }
              }
            },
            "description": ""
          }
        },
        "security": [
          {
            "bearer": []
          },
          {
            "cookie": []
          },
          {
            "api_key": []
          }
        ],
        "tags": [
          "Library"
        ]
      }
    },
    "/oauth/authorize": {
      "post": {
        "operationId": "startOAuth",
        "parameters": [],
        "requestBody": {
          "content": {
            "application/json": {
              "schema": {
                "$ref": "#/components/schemas/OAuthConfigDto"
              }
            }
          },
          "required": true
        },
        "responses": {
          "201": {
            "content": {
              "application/json": {
                "schema": {
                  "$ref": "#/components/schemas/OAuthAuthorizeResponseDto"
                }
              }
            },
            "description": ""
          }
        },
        "tags": [
          "OAuth"
        ]
      }
    },
    "/oauth/callback": {
      "post": {
        "operationId": "finishOAuth",
        "parameters": [],
        "requestBody": {
          "content": {
            "application/json": {
              "schema": {
                "$ref": "#/components/schemas/OAuthCallbackDto"
              }
            }
          },
          "required": true
        },
        "responses": {
          "201": {
            "content": {
              "application/json": {
                "schema": {
                  "$ref": "#/components/schemas/LoginResponseDto"
                }
              }
            },
            "description": ""
          }
        },
        "tags": [
          "OAuth"
        ]
      }
    },
    "/oauth/config": {
      "post": {
        "deprecated": true,
        "description": "@deprecated use feature flags and /oauth/authorize",
        "operationId": "generateOAuthConfig",
        "parameters": [],
        "requestBody": {
          "content": {
            "application/json": {
              "schema": {
                "$ref": "#/components/schemas/OAuthConfigDto"
              }
            }
          },
          "required": true
        },
        "responses": {
          "201": {
            "content": {
              "application/json": {
                "schema": {
                  "$ref": "#/components/schemas/OAuthConfigResponseDto"
                }
              }
            },
            "description": ""
          }
        },
        "tags": [
          "OAuth"
        ]
      }
    },
    "/oauth/link": {
      "post": {
        "operationId": "linkOAuthAccount",
        "parameters": [],
        "requestBody": {
          "content": {
            "application/json": {
              "schema": {
                "$ref": "#/components/schemas/OAuthCallbackDto"
              }
            }
          },
          "required": true
        },
        "responses": {
          "201": {
            "content": {
              "application/json": {
                "schema": {
                  "$ref": "#/components/schemas/UserResponseDto"
                }
              }
            },
            "description": ""
          }
        },
        "security": [
          {
            "bearer": []
          },
          {
            "cookie": []
          },
          {
            "api_key": []
          }
        ],
        "tags": [
          "OAuth"
        ]
      }
    },
    "/oauth/mobile-redirect": {
      "get": {
        "operationId": "redirectOAuthToMobile",
        "parameters": [],
        "responses": {
          "200": {
            "description": ""
          }
        },
        "tags": [
          "OAuth"
        ]
      }
    },
    "/oauth/unlink": {
      "post": {
        "operationId": "unlinkOAuthAccount",
        "parameters": [],
        "responses": {
          "201": {
            "content": {
              "application/json": {
                "schema": {
                  "$ref": "#/components/schemas/UserResponseDto"
                }
              }
            },
            "description": ""
          }
        },
        "security": [
          {
            "bearer": []
          },
          {
            "cookie": []
          },
          {
            "api_key": []
          }
        ],
        "tags": [
          "OAuth"
        ]
      }
    },
    "/partner": {
      "get": {
        "operationId": "getPartners",
        "parameters": [
          {
            "name": "direction",
            "required": true,
            "in": "query",
            "schema": {
              "enum": [
                "shared-by",
                "shared-with"
              ],
              "type": "string"
            }
          }
        ],
        "responses": {
          "200": {
            "content": {
              "application/json": {
                "schema": {
                  "items": {
                    "$ref": "#/components/schemas/PartnerResponseDto"
                  },
                  "type": "array"
                }
              }
            },
            "description": ""
          }
        },
        "security": [
          {
            "bearer": []
          },
          {
            "cookie": []
          },
          {
            "api_key": []
          }
        ],
        "tags": [
          "Partner"
        ]
      }
    },
    "/partner/{id}": {
      "delete": {
        "operationId": "removePartner",
        "parameters": [
          {
            "name": "id",
            "required": true,
            "in": "path",
            "schema": {
              "format": "uuid",
              "type": "string"
            }
          }
        ],
        "responses": {
          "200": {
            "description": ""
          }
        },
        "security": [
          {
            "bearer": []
          },
          {
            "cookie": []
          },
          {
            "api_key": []
          }
        ],
        "tags": [
          "Partner"
        ]
      },
      "post": {
        "operationId": "createPartner",
        "parameters": [
          {
            "name": "id",
            "required": true,
            "in": "path",
            "schema": {
              "format": "uuid",
              "type": "string"
            }
          }
        ],
        "responses": {
          "201": {
            "content": {
              "application/json": {
                "schema": {
                  "$ref": "#/components/schemas/PartnerResponseDto"
                }
              }
            },
            "description": ""
          }
        },
        "security": [
          {
            "bearer": []
          },
          {
            "cookie": []
          },
          {
            "api_key": []
          }
        ],
        "tags": [
          "Partner"
        ]
      },
      "put": {
        "operationId": "updatePartner",
        "parameters": [
          {
            "name": "id",
            "required": true,
            "in": "path",
            "schema": {
              "format": "uuid",
              "type": "string"
            }
          }
        ],
        "requestBody": {
          "content": {
            "application/json": {
              "schema": {
                "$ref": "#/components/schemas/UpdatePartnerDto"
              }
            }
          },
          "required": true
        },
        "responses": {
          "200": {
            "content": {
              "application/json": {
                "schema": {
                  "$ref": "#/components/schemas/PartnerResponseDto"
                }
              }
            },
            "description": ""
          }
        },
        "security": [
          {
            "bearer": []
          },
          {
            "cookie": []
          },
          {
            "api_key": []
          }
        ],
        "tags": [
          "Partner"
        ]
      }
    },
    "/person": {
      "get": {
        "operationId": "getAllPeople",
        "parameters": [
          {
            "name": "withHidden",
            "required": false,
            "in": "query",
            "schema": {
              "default": false,
              "type": "boolean"
            }
          }
        ],
        "responses": {
          "200": {
            "content": {
              "application/json": {
                "schema": {
                  "$ref": "#/components/schemas/PeopleResponseDto"
                }
              }
            },
            "description": ""
          }
        },
        "security": [
          {
            "bearer": []
          },
          {
            "cookie": []
          },
          {
            "api_key": []
          }
        ],
        "tags": [
          "Person"
        ]
      },
      "post": {
        "operationId": "createPerson",
        "parameters": [],
        "responses": {
          "201": {
            "content": {
              "application/json": {
                "schema": {
                  "$ref": "#/components/schemas/PersonResponseDto"
                }
              }
            },
            "description": ""
          }
        },
        "security": [
          {
            "bearer": []
          },
          {
            "cookie": []
          },
          {
            "api_key": []
          }
        ],
        "tags": [
          "Person"
        ]
      },
      "put": {
        "operationId": "updatePeople",
        "parameters": [],
        "requestBody": {
          "content": {
            "application/json": {
              "schema": {
                "$ref": "#/components/schemas/PeopleUpdateDto"
              }
            }
          },
          "required": true
        },
        "responses": {
          "200": {
            "content": {
              "application/json": {
                "schema": {
                  "items": {
                    "$ref": "#/components/schemas/BulkIdResponseDto"
                  },
                  "type": "array"
                }
              }
            },
            "description": ""
          }
        },
        "security": [
          {
            "bearer": []
          },
          {
            "cookie": []
          },
          {
            "api_key": []
          }
        ],
        "tags": [
          "Person"
        ]
      }
    },
    "/person/{id}": {
      "get": {
        "operationId": "getPerson",
        "parameters": [
          {
            "name": "id",
            "required": true,
            "in": "path",
            "schema": {
              "format": "uuid",
              "type": "string"
            }
          }
        ],
        "responses": {
          "200": {
            "content": {
              "application/json": {
                "schema": {
                  "$ref": "#/components/schemas/PersonResponseDto"
                }
              }
            },
            "description": ""
          }
        },
        "security": [
          {
            "bearer": []
          },
          {
            "cookie": []
          },
          {
            "api_key": []
          }
        ],
        "tags": [
          "Person"
        ]
      },
      "put": {
        "operationId": "updatePerson",
        "parameters": [
          {
            "name": "id",
            "required": true,
            "in": "path",
            "schema": {
              "format": "uuid",
              "type": "string"
            }
          }
        ],
        "requestBody": {
          "content": {
            "application/json": {
              "schema": {
                "$ref": "#/components/schemas/PersonUpdateDto"
              }
            }
          },
          "required": true
        },
        "responses": {
          "200": {
            "content": {
              "application/json": {
                "schema": {
                  "$ref": "#/components/schemas/PersonResponseDto"
                }
              }
            },
            "description": ""
          }
        },
        "security": [
          {
            "bearer": []
          },
          {
            "cookie": []
          },
          {
            "api_key": []
          }
        ],
        "tags": [
          "Person"
        ]
      }
    },
    "/person/{id}/assets": {
      "get": {
        "operationId": "getPersonAssets",
        "parameters": [
          {
            "name": "id",
            "required": true,
            "in": "path",
            "schema": {
              "format": "uuid",
              "type": "string"
            }
          }
        ],
        "responses": {
          "200": {
            "content": {
              "application/json": {
                "schema": {
                  "items": {
                    "$ref": "#/components/schemas/AssetResponseDto"
                  },
                  "type": "array"
                }
              }
            },
            "description": ""
          }
        },
        "security": [
          {
            "bearer": []
          },
          {
            "cookie": []
          },
          {
            "api_key": []
          }
        ],
        "tags": [
          "Person"
        ]
      }
    },
    "/person/{id}/merge": {
      "post": {
        "operationId": "mergePerson",
        "parameters": [
          {
            "name": "id",
            "required": true,
            "in": "path",
            "schema": {
              "format": "uuid",
              "type": "string"
            }
          }
        ],
        "requestBody": {
          "content": {
            "application/json": {
              "schema": {
                "$ref": "#/components/schemas/MergePersonDto"
              }
            }
          },
          "required": true
        },
        "responses": {
          "201": {
            "content": {
              "application/json": {
                "schema": {
                  "items": {
                    "$ref": "#/components/schemas/BulkIdResponseDto"
                  },
                  "type": "array"
                }
              }
            },
            "description": ""
          }
        },
        "security": [
          {
            "bearer": []
          },
          {
            "cookie": []
          },
          {
            "api_key": []
          }
        ],
        "tags": [
          "Person"
        ]
      }
    },
    "/person/{id}/reassign": {
      "put": {
        "operationId": "reassignFaces",
        "parameters": [
          {
            "name": "id",
            "required": true,
            "in": "path",
            "schema": {
              "format": "uuid",
              "type": "string"
            }
          }
        ],
        "requestBody": {
          "content": {
            "application/json": {
              "schema": {
                "$ref": "#/components/schemas/AssetFaceUpdateDto"
              }
            }
          },
          "required": true
        },
        "responses": {
          "200": {
            "content": {
              "application/json": {
                "schema": {
                  "items": {
                    "$ref": "#/components/schemas/PersonResponseDto"
                  },
                  "type": "array"
                }
              }
            },
            "description": ""
          }
        },
        "security": [
          {
            "bearer": []
          },
          {
            "cookie": []
          },
          {
            "api_key": []
          }
        ],
        "tags": [
          "Person"
        ]
      }
    },
    "/person/{id}/statistics": {
      "get": {
        "operationId": "getPersonStatistics",
        "parameters": [
          {
            "name": "id",
            "required": true,
            "in": "path",
            "schema": {
              "format": "uuid",
              "type": "string"
            }
          }
        ],
        "responses": {
          "200": {
            "content": {
              "application/json": {
                "schema": {
                  "$ref": "#/components/schemas/PersonStatisticsResponseDto"
                }
              }
            },
            "description": ""
          }
        },
        "security": [
          {
            "bearer": []
          },
          {
            "cookie": []
          },
          {
            "api_key": []
          }
        ],
        "tags": [
          "Person"
        ]
      }
    },
    "/person/{id}/thumbnail": {
      "get": {
        "operationId": "getPersonThumbnail",
        "parameters": [
          {
            "name": "id",
            "required": true,
            "in": "path",
            "schema": {
              "format": "uuid",
              "type": "string"
            }
          }
        ],
        "responses": {
          "200": {
            "content": {
              "application/octet-stream": {
                "schema": {
                  "format": "binary",
                  "type": "string"
                }
              }
            },
            "description": ""
          }
        },
        "security": [
          {
            "bearer": []
          },
          {
            "cookie": []
          },
          {
            "api_key": []
          }
        ],
        "tags": [
          "Person"
        ]
      }
    },
    "/search": {
      "get": {
        "operationId": "search",
        "parameters": [
          {
            "name": "q",
            "required": false,
            "in": "query",
            "schema": {
              "type": "string"
            }
          },
          {
            "name": "query",
            "required": false,
            "in": "query",
            "schema": {
              "type": "string"
            }
          },
          {
            "name": "clip",
            "required": false,
            "in": "query",
            "schema": {
              "type": "boolean"
            }
          },
          {
            "name": "type",
            "required": false,
            "in": "query",
            "schema": {
              "enum": [
                "IMAGE",
                "VIDEO",
                "AUDIO",
                "OTHER"
              ],
              "type": "string"
            }
          },
          {
            "name": "recent",
            "required": false,
            "in": "query",
            "schema": {
              "type": "boolean"
            }
          },
          {
            "name": "motion",
            "required": false,
            "in": "query",
            "schema": {
              "type": "boolean"
            }
          },
          {
            "name": "withArchived",
            "required": false,
            "in": "query",
            "schema": {
              "type": "boolean"
            }
          }
        ],
        "responses": {
          "200": {
            "content": {
              "application/json": {
                "schema": {
                  "$ref": "#/components/schemas/SearchResponseDto"
                }
              }
            },
            "description": ""
          }
        },
        "security": [
          {
            "bearer": []
          },
          {
            "cookie": []
          },
          {
            "api_key": []
          }
        ],
        "tags": [
          "Search"
        ]
      }
    },
    "/search/explore": {
      "get": {
        "operationId": "getExploreData",
        "parameters": [],
        "responses": {
          "200": {
            "content": {
              "application/json": {
                "schema": {
                  "items": {
                    "$ref": "#/components/schemas/SearchExploreResponseDto"
                  },
                  "type": "array"
                }
              }
            },
            "description": ""
          }
        },
        "security": [
          {
            "bearer": []
          },
          {
            "cookie": []
          },
          {
            "api_key": []
          }
        ],
        "tags": [
          "Search"
        ]
      }
    },
    "/search/person": {
      "get": {
        "operationId": "searchPerson",
        "parameters": [
          {
            "name": "name",
            "required": true,
            "in": "query",
            "schema": {
              "type": "string"
            }
          },
          {
            "name": "withHidden",
            "required": false,
            "in": "query",
            "schema": {
              "type": "boolean"
            }
          }
        ],
        "responses": {
          "200": {
            "content": {
              "application/json": {
                "schema": {
                  "items": {
                    "$ref": "#/components/schemas/PersonResponseDto"
                  },
                  "type": "array"
                }
              }
            },
            "description": ""
          }
        },
        "security": [
          {
            "bearer": []
          },
          {
            "cookie": []
          },
          {
            "api_key": []
          }
        ],
        "tags": [
          "Search"
        ]
      }
    },
    "/server-info": {
      "get": {
        "operationId": "getServerInfo",
        "parameters": [],
        "responses": {
          "200": {
            "content": {
              "application/json": {
                "schema": {
                  "$ref": "#/components/schemas/ServerInfoResponseDto"
                }
              }
            },
            "description": ""
          }
        },
        "security": [
          {
            "bearer": []
          },
          {
            "cookie": []
          },
          {
            "api_key": []
          }
        ],
        "tags": [
          "Server Info"
        ]
      }
    },
    "/server-info/admin-onboarding": {
      "post": {
        "operationId": "setAdminOnboarding",
        "parameters": [],
        "responses": {
          "204": {
            "description": ""
          }
        },
        "security": [
          {
            "bearer": []
          },
          {
            "cookie": []
          },
          {
            "api_key": []
          }
        ],
        "tags": [
          "Server Info"
        ]
      }
    },
    "/server-info/config": {
      "get": {
        "operationId": "getServerConfig",
        "parameters": [],
        "responses": {
          "200": {
            "content": {
              "application/json": {
                "schema": {
                  "$ref": "#/components/schemas/ServerConfigDto"
                }
              }
            },
            "description": ""
          }
        },
        "tags": [
          "Server Info"
        ]
      }
    },
    "/server-info/features": {
      "get": {
        "operationId": "getServerFeatures",
        "parameters": [],
        "responses": {
          "200": {
            "content": {
              "application/json": {
                "schema": {
                  "$ref": "#/components/schemas/ServerFeaturesDto"
                }
              }
            },
            "description": ""
          }
        },
        "tags": [
          "Server Info"
        ]
      }
    },
    "/server-info/media-types": {
      "get": {
        "operationId": "getSupportedMediaTypes",
        "parameters": [],
        "responses": {
          "200": {
            "content": {
              "application/json": {
                "schema": {
                  "$ref": "#/components/schemas/ServerMediaTypesResponseDto"
                }
              }
            },
            "description": ""
          }
        },
        "tags": [
          "Server Info"
        ]
      }
    },
    "/server-info/ping": {
      "get": {
        "operationId": "pingServer",
        "parameters": [],
        "responses": {
          "200": {
            "content": {
              "application/json": {
                "schema": {
                  "$ref": "#/components/schemas/ServerPingResponse"
                }
              }
            },
            "description": ""
          }
        },
        "tags": [
          "Server Info"
        ]
      }
    },
    "/server-info/statistics": {
      "get": {
        "operationId": "getServerStatistics",
        "parameters": [],
        "responses": {
          "200": {
            "content": {
              "application/json": {
                "schema": {
                  "$ref": "#/components/schemas/ServerStatsResponseDto"
                }
              }
            },
            "description": ""
          }
        },
        "security": [
          {
            "bearer": []
          },
          {
            "cookie": []
          },
          {
            "api_key": []
          }
        ],
        "tags": [
          "Server Info"
        ]
      }
    },
    "/server-info/theme": {
      "get": {
        "operationId": "getTheme",
        "parameters": [],
        "responses": {
          "200": {
            "content": {
              "application/json": {
                "schema": {
                  "$ref": "#/components/schemas/ServerThemeDto"
                }
              }
            },
            "description": ""
          }
        },
        "tags": [
          "Server Info"
        ]
      }
    },
    "/server-info/version": {
      "get": {
        "operationId": "getServerVersion",
        "parameters": [],
        "responses": {
          "200": {
            "content": {
              "application/json": {
                "schema": {
                  "$ref": "#/components/schemas/ServerVersionResponseDto"
                }
              }
            },
            "description": ""
          }
        },
        "tags": [
          "Server Info"
        ]
      }
    },
    "/shared-link": {
      "get": {
        "operationId": "getAllSharedLinks",
        "parameters": [],
        "responses": {
          "200": {
            "content": {
              "application/json": {
                "schema": {
                  "items": {
                    "$ref": "#/components/schemas/SharedLinkResponseDto"
                  },
                  "type": "array"
                }
              }
            },
            "description": ""
          }
        },
        "security": [
          {
            "bearer": []
          },
          {
            "cookie": []
          },
          {
            "api_key": []
          }
        ],
        "tags": [
          "Shared Link"
        ]
      },
      "post": {
        "operationId": "createSharedLink",
        "parameters": [],
        "requestBody": {
          "content": {
            "application/json": {
              "schema": {
                "$ref": "#/components/schemas/SharedLinkCreateDto"
              }
            }
          },
          "required": true
        },
        "responses": {
          "201": {
            "content": {
              "application/json": {
                "schema": {
                  "$ref": "#/components/schemas/SharedLinkResponseDto"
                }
              }
            },
            "description": ""
          }
        },
        "security": [
          {
            "bearer": []
          },
          {
            "cookie": []
          },
          {
            "api_key": []
          }
        ],
        "tags": [
          "Shared Link"
        ]
      }
    },
    "/shared-link/me": {
      "get": {
        "operationId": "getMySharedLink",
        "parameters": [
          {
            "name": "password",
            "required": false,
            "in": "query",
            "example": "password",
            "schema": {
              "type": "string"
            }
          },
          {
            "name": "token",
            "required": false,
            "in": "query",
            "schema": {
              "type": "string"
            }
          },
          {
            "name": "key",
            "required": false,
            "in": "query",
            "schema": {
              "type": "string"
            }
          }
        ],
        "responses": {
          "200": {
            "content": {
              "application/json": {
                "schema": {
                  "$ref": "#/components/schemas/SharedLinkResponseDto"
                }
              }
            },
            "description": ""
          }
        },
        "security": [
          {
            "bearer": []
          },
          {
            "cookie": []
          },
          {
            "api_key": []
          }
        ],
        "tags": [
          "Shared Link"
        ]
      }
    },
    "/shared-link/{id}": {
      "delete": {
        "operationId": "removeSharedLink",
        "parameters": [
          {
            "name": "id",
            "required": true,
            "in": "path",
            "schema": {
              "format": "uuid",
              "type": "string"
            }
          }
        ],
        "responses": {
          "200": {
            "description": ""
          }
        },
        "security": [
          {
            "bearer": []
          },
          {
            "cookie": []
          },
          {
            "api_key": []
          }
        ],
        "tags": [
          "Shared Link"
        ]
      },
      "get": {
        "operationId": "getSharedLinkById",
        "parameters": [
          {
            "name": "id",
            "required": true,
            "in": "path",
            "schema": {
              "format": "uuid",
              "type": "string"
            }
          }
        ],
        "responses": {
          "200": {
            "content": {
              "application/json": {
                "schema": {
                  "$ref": "#/components/schemas/SharedLinkResponseDto"
                }
              }
            },
            "description": ""
          }
        },
        "security": [
          {
            "bearer": []
          },
          {
            "cookie": []
          },
          {
            "api_key": []
          }
        ],
        "tags": [
          "Shared Link"
        ]
      },
      "patch": {
        "operationId": "updateSharedLink",
        "parameters": [
          {
            "name": "id",
            "required": true,
            "in": "path",
            "schema": {
              "format": "uuid",
              "type": "string"
            }
          }
        ],
        "requestBody": {
          "content": {
            "application/json": {
              "schema": {
                "$ref": "#/components/schemas/SharedLinkEditDto"
              }
            }
          },
          "required": true
        },
        "responses": {
          "200": {
            "content": {
              "application/json": {
                "schema": {
                  "$ref": "#/components/schemas/SharedLinkResponseDto"
                }
              }
            },
            "description": ""
          }
        },
        "security": [
          {
            "bearer": []
          },
          {
            "cookie": []
          },
          {
            "api_key": []
          }
        ],
        "tags": [
          "Shared Link"
        ]
      }
    },
    "/shared-link/{id}/assets": {
      "delete": {
        "operationId": "removeSharedLinkAssets",
        "parameters": [
          {
            "name": "id",
            "required": true,
            "in": "path",
            "schema": {
              "format": "uuid",
              "type": "string"
            }
          },
          {
            "name": "key",
            "required": false,
            "in": "query",
            "schema": {
              "type": "string"
            }
          }
        ],
        "requestBody": {
          "content": {
            "application/json": {
              "schema": {
                "$ref": "#/components/schemas/AssetIdsDto"
              }
            }
          },
          "required": true
        },
        "responses": {
          "200": {
            "content": {
              "application/json": {
                "schema": {
                  "items": {
                    "$ref": "#/components/schemas/AssetIdsResponseDto"
                  },
                  "type": "array"
                }
              }
            },
            "description": ""
          }
        },
        "security": [
          {
            "bearer": []
          },
          {
            "cookie": []
          },
          {
            "api_key": []
          }
        ],
        "tags": [
          "Shared Link"
        ]
      },
      "put": {
        "operationId": "addSharedLinkAssets",
        "parameters": [
          {
            "name": "id",
            "required": true,
            "in": "path",
            "schema": {
              "format": "uuid",
              "type": "string"
            }
          },
          {
            "name": "key",
            "required": false,
            "in": "query",
            "schema": {
              "type": "string"
            }
          }
        ],
        "requestBody": {
          "content": {
            "application/json": {
              "schema": {
                "$ref": "#/components/schemas/AssetIdsDto"
              }
            }
          },
          "required": true
        },
        "responses": {
          "200": {
            "content": {
              "application/json": {
                "schema": {
                  "items": {
                    "$ref": "#/components/schemas/AssetIdsResponseDto"
                  },
                  "type": "array"
                }
              }
            },
            "description": ""
          }
        },
        "security": [
          {
            "bearer": []
          },
          {
            "cookie": []
          },
          {
            "api_key": []
          }
        ],
        "tags": [
          "Shared Link"
        ]
      }
    },
    "/system-config": {
      "get": {
        "operationId": "getConfig",
        "parameters": [],
        "responses": {
          "200": {
            "content": {
              "application/json": {
                "schema": {
                  "$ref": "#/components/schemas/SystemConfigDto"
                }
              }
            },
            "description": ""
          }
        },
        "security": [
          {
            "bearer": []
          },
          {
            "cookie": []
          },
          {
            "api_key": []
          }
        ],
        "tags": [
          "System Config"
        ]
      },
      "put": {
        "operationId": "updateConfig",
        "parameters": [],
        "requestBody": {
          "content": {
            "application/json": {
              "schema": {
                "$ref": "#/components/schemas/SystemConfigDto"
              }
            }
          },
          "required": true
        },
        "responses": {
          "200": {
            "content": {
              "application/json": {
                "schema": {
                  "$ref": "#/components/schemas/SystemConfigDto"
                }
              }
            },
            "description": ""
          }
        },
        "security": [
          {
            "bearer": []
          },
          {
            "cookie": []
          },
          {
            "api_key": []
          }
        ],
        "tags": [
          "System Config"
        ]
      }
    },
    "/system-config/defaults": {
      "get": {
        "operationId": "getConfigDefaults",
        "parameters": [],
        "responses": {
          "200": {
            "content": {
              "application/json": {
                "schema": {
                  "$ref": "#/components/schemas/SystemConfigDto"
                }
              }
            },
            "description": ""
          }
        },
        "security": [
          {
            "bearer": []
          },
          {
            "cookie": []
          },
          {
            "api_key": []
          }
        ],
        "tags": [
          "System Config"
        ]
      }
    },
    "/system-config/map/style.json": {
      "get": {
        "operationId": "getMapStyle",
        "parameters": [
          {
            "name": "theme",
            "required": true,
            "in": "query",
            "schema": {
              "$ref": "#/components/schemas/MapTheme"
            }
          }
        ],
        "responses": {
          "200": {
            "content": {
              "application/json": {
                "schema": {
                  "type": "object"
                }
              }
            },
            "description": ""
          }
        },
        "security": [
          {
            "bearer": []
          },
          {
            "cookie": []
          },
          {
            "api_key": []
          }
        ],
        "tags": [
          "System Config"
        ]
      }
    },
    "/system-config/storage-template-options": {
      "get": {
        "operationId": "getStorageTemplateOptions",
        "parameters": [],
        "responses": {
          "200": {
            "content": {
              "application/json": {
                "schema": {
                  "$ref": "#/components/schemas/SystemConfigTemplateStorageOptionDto"
                }
              }
            },
            "description": ""
          }
        },
        "security": [
          {
            "bearer": []
          },
          {
            "cookie": []
          },
          {
            "api_key": []
          }
        ],
        "tags": [
          "System Config"
        ]
      }
    },
    "/tag": {
      "get": {
        "operationId": "getAllTags",
        "parameters": [],
        "responses": {
          "200": {
            "content": {
              "application/json": {
                "schema": {
                  "items": {
                    "$ref": "#/components/schemas/TagResponseDto"
                  },
                  "type": "array"
                }
              }
            },
            "description": ""
          }
        },
        "security": [
          {
            "bearer": []
          },
          {
            "cookie": []
          },
          {
            "api_key": []
          }
        ],
        "tags": [
          "Tag"
        ]
      },
      "post": {
        "operationId": "createTag",
        "parameters": [],
        "requestBody": {
          "content": {
            "application/json": {
              "schema": {
                "$ref": "#/components/schemas/CreateTagDto"
              }
            }
          },
          "required": true
        },
        "responses": {
          "201": {
            "content": {
              "application/json": {
                "schema": {
                  "$ref": "#/components/schemas/TagResponseDto"
                }
              }
            },
            "description": ""
          }
        },
        "security": [
          {
            "bearer": []
          },
          {
            "cookie": []
          },
          {
            "api_key": []
          }
        ],
        "tags": [
          "Tag"
        ]
      }
    },
    "/tag/{id}": {
      "delete": {
        "operationId": "deleteTag",
        "parameters": [
          {
            "name": "id",
            "required": true,
            "in": "path",
            "schema": {
              "format": "uuid",
              "type": "string"
            }
          }
        ],
        "responses": {
          "200": {
            "description": ""
          }
        },
        "security": [
          {
            "bearer": []
          },
          {
            "cookie": []
          },
          {
            "api_key": []
          }
        ],
        "tags": [
          "Tag"
        ]
      },
      "get": {
        "operationId": "getTagById",
        "parameters": [
          {
            "name": "id",
            "required": true,
            "in": "path",
            "schema": {
              "format": "uuid",
              "type": "string"
            }
          }
        ],
        "responses": {
          "200": {
            "content": {
              "application/json": {
                "schema": {
                  "$ref": "#/components/schemas/TagResponseDto"
                }
              }
            },
            "description": ""
          }
        },
        "security": [
          {
            "bearer": []
          },
          {
            "cookie": []
          },
          {
            "api_key": []
          }
        ],
        "tags": [
          "Tag"
        ]
      },
      "patch": {
        "operationId": "updateTag",
        "parameters": [
          {
            "name": "id",
            "required": true,
            "in": "path",
            "schema": {
              "format": "uuid",
              "type": "string"
            }
          }
        ],
        "requestBody": {
          "content": {
            "application/json": {
              "schema": {
                "$ref": "#/components/schemas/UpdateTagDto"
              }
            }
          },
          "required": true
        },
        "responses": {
          "200": {
            "content": {
              "application/json": {
                "schema": {
                  "$ref": "#/components/schemas/TagResponseDto"
                }
              }
            },
            "description": ""
          }
        },
        "security": [
          {
            "bearer": []
          },
          {
            "cookie": []
          },
          {
            "api_key": []
          }
        ],
        "tags": [
          "Tag"
        ]
      }
    },
    "/tag/{id}/assets": {
      "delete": {
        "operationId": "untagAssets",
        "parameters": [
          {
            "name": "id",
            "required": true,
            "in": "path",
            "schema": {
              "format": "uuid",
              "type": "string"
            }
          }
        ],
        "requestBody": {
          "content": {
            "application/json": {
              "schema": {
                "$ref": "#/components/schemas/AssetIdsDto"
              }
            }
          },
          "required": true
        },
        "responses": {
          "200": {
            "content": {
              "application/json": {
                "schema": {
                  "items": {
                    "$ref": "#/components/schemas/AssetIdsResponseDto"
                  },
                  "type": "array"
                }
              }
            },
            "description": ""
          }
        },
        "security": [
          {
            "bearer": []
          },
          {
            "cookie": []
          },
          {
            "api_key": []
          }
        ],
        "tags": [
          "Tag"
        ]
      },
      "get": {
        "operationId": "getTagAssets",
        "parameters": [
          {
            "name": "id",
            "required": true,
            "in": "path",
            "schema": {
              "format": "uuid",
              "type": "string"
            }
          }
        ],
        "responses": {
          "200": {
            "content": {
              "application/json": {
                "schema": {
                  "items": {
                    "$ref": "#/components/schemas/AssetResponseDto"
                  },
                  "type": "array"
                }
              }
            },
            "description": ""
          }
        },
        "security": [
          {
            "bearer": []
          },
          {
            "cookie": []
          },
          {
            "api_key": []
          }
        ],
        "tags": [
          "Tag"
        ]
      },
      "put": {
        "operationId": "tagAssets",
        "parameters": [
          {
            "name": "id",
            "required": true,
            "in": "path",
            "schema": {
              "format": "uuid",
              "type": "string"
            }
          }
        ],
        "requestBody": {
          "content": {
            "application/json": {
              "schema": {
                "$ref": "#/components/schemas/AssetIdsDto"
              }
            }
          },
          "required": true
        },
        "responses": {
          "200": {
            "content": {
              "application/json": {
                "schema": {
                  "items": {
                    "$ref": "#/components/schemas/AssetIdsResponseDto"
                  },
                  "type": "array"
                }
              }
            },
            "description": ""
          }
        },
        "security": [
          {
            "bearer": []
          },
          {
            "cookie": []
          },
          {
            "api_key": []
          }
        ],
        "tags": [
          "Tag"
        ]
      }
    },
    "/user": {
      "get": {
        "operationId": "getAllUsers",
        "parameters": [
          {
            "name": "isAll",
            "required": true,
            "in": "query",
            "schema": {
              "type": "boolean"
            }
          }
        ],
        "responses": {
          "200": {
            "content": {
              "application/json": {
                "schema": {
                  "items": {
                    "$ref": "#/components/schemas/UserResponseDto"
                  },
                  "type": "array"
                }
              }
            },
            "description": ""
          }
        },
        "security": [
          {
            "bearer": []
          },
          {
            "cookie": []
          },
          {
            "api_key": []
          }
        ],
        "tags": [
          "User"
        ]
      },
      "post": {
        "operationId": "createUser",
        "parameters": [],
        "requestBody": {
          "content": {
            "application/json": {
              "schema": {
                "$ref": "#/components/schemas/CreateUserDto"
              }
            }
          },
          "required": true
        },
        "responses": {
          "201": {
            "content": {
              "application/json": {
                "schema": {
                  "$ref": "#/components/schemas/UserResponseDto"
                }
              }
            },
            "description": ""
          }
        },
        "security": [
          {
            "bearer": []
          },
          {
            "cookie": []
          },
          {
            "api_key": []
          }
        ],
        "tags": [
          "User"
        ]
      },
      "put": {
        "operationId": "updateUser",
        "parameters": [],
        "requestBody": {
          "content": {
            "application/json": {
              "schema": {
                "$ref": "#/components/schemas/UpdateUserDto"
              }
            }
          },
          "required": true
        },
        "responses": {
          "200": {
            "content": {
              "application/json": {
                "schema": {
                  "$ref": "#/components/schemas/UserResponseDto"
                }
              }
            },
            "description": ""
          }
        },
        "security": [
          {
            "bearer": []
          },
          {
            "cookie": []
          },
          {
            "api_key": []
          }
        ],
        "tags": [
          "User"
        ]
      }
    },
    "/user/info/{id}": {
      "get": {
        "operationId": "getUserById",
        "parameters": [
          {
            "name": "id",
            "required": true,
            "in": "path",
            "schema": {
              "format": "uuid",
              "type": "string"
            }
          }
        ],
        "responses": {
          "200": {
            "content": {
              "application/json": {
                "schema": {
                  "$ref": "#/components/schemas/UserResponseDto"
                }
              }
            },
            "description": ""
          }
        },
        "security": [
          {
            "bearer": []
          },
          {
            "cookie": []
          },
          {
            "api_key": []
          }
        ],
        "tags": [
          "User"
        ]
      }
    },
    "/user/me": {
      "get": {
        "operationId": "getMyUserInfo",
        "parameters": [],
        "responses": {
          "200": {
            "content": {
              "application/json": {
                "schema": {
                  "$ref": "#/components/schemas/UserResponseDto"
                }
              }
            },
            "description": ""
          }
        },
        "security": [
          {
            "bearer": []
          },
          {
            "cookie": []
          },
          {
            "api_key": []
          }
        ],
        "tags": [
          "User"
        ]
      }
    },
    "/user/profile-image": {
      "delete": {
        "operationId": "deleteProfileImage",
        "parameters": [],
        "responses": {
          "204": {
            "description": ""
          }
        },
        "security": [
          {
            "bearer": []
          },
          {
            "cookie": []
          },
          {
            "api_key": []
          }
        ],
        "tags": [
          "User"
        ]
      },
      "post": {
        "operationId": "createProfileImage",
        "parameters": [],
        "requestBody": {
          "content": {
            "multipart/form-data": {
              "schema": {
                "$ref": "#/components/schemas/CreateProfileImageDto"
              }
            }
          },
          "description": "A new avatar for the user",
          "required": true
        },
        "responses": {
          "201": {
            "content": {
              "application/json": {
                "schema": {
                  "$ref": "#/components/schemas/CreateProfileImageResponseDto"
                }
              }
            },
            "description": ""
          }
        },
        "security": [
          {
            "bearer": []
          },
          {
            "cookie": []
          },
          {
            "api_key": []
          }
        ],
        "tags": [
          "User"
        ]
      }
    },
    "/user/profile-image/{id}": {
      "get": {
        "operationId": "getProfileImage",
        "parameters": [
          {
            "name": "id",
            "required": true,
            "in": "path",
            "schema": {
              "format": "uuid",
              "type": "string"
            }
          }
        ],
        "responses": {
          "200": {
            "content": {
              "application/octet-stream": {
                "schema": {
                  "format": "binary",
                  "type": "string"
                }
              }
            },
            "description": ""
          }
        },
        "security": [
          {
            "bearer": []
          },
          {
            "cookie": []
          },
          {
            "api_key": []
          }
        ],
        "tags": [
          "User"
        ]
      }
    },
    "/user/{id}": {
      "delete": {
        "operationId": "deleteUser",
        "parameters": [
          {
            "name": "id",
            "required": true,
            "in": "path",
            "schema": {
              "format": "uuid",
              "type": "string"
            }
          }
        ],
        "responses": {
          "200": {
            "content": {
              "application/json": {
                "schema": {
                  "$ref": "#/components/schemas/UserResponseDto"
                }
              }
            },
            "description": ""
          }
        },
        "security": [
          {
            "bearer": []
          },
          {
            "cookie": []
          },
          {
            "api_key": []
          }
        ],
        "tags": [
          "User"
        ]
      }
    },
    "/user/{id}/restore": {
      "post": {
        "operationId": "restoreUser",
        "parameters": [
          {
            "name": "id",
            "required": true,
            "in": "path",
            "schema": {
              "format": "uuid",
              "type": "string"
            }
          }
        ],
        "responses": {
          "201": {
            "content": {
              "application/json": {
                "schema": {
                  "$ref": "#/components/schemas/UserResponseDto"
                }
              }
            },
            "description": ""
          }
        },
        "security": [
          {
            "bearer": []
          },
          {
            "cookie": []
          },
          {
            "api_key": []
          }
        ],
        "tags": [
          "User"
        ]
      }
    }
  },
  "info": {
    "title": "Immich",
    "description": "Immich API",
<<<<<<< HEAD
    "version": "1.93.1",
=======
    "version": "1.93.2",
>>>>>>> aa02ccb7
    "contact": {}
  },
  "tags": [],
  "servers": [
    {
      "url": "/api"
    }
  ],
  "components": {
    "securitySchemes": {
      "bearer": {
        "scheme": "Bearer",
        "bearerFormat": "JWT",
        "type": "http",
        "in": "header"
      },
      "cookie": {
        "type": "apiKey",
        "in": "cookie",
        "name": "immich_access_token"
      },
      "api_key": {
        "type": "apiKey",
        "in": "header",
        "name": "x-api-key"
      }
    },
    "schemas": {
      "APIKeyCreateDto": {
        "properties": {
          "name": {
            "type": "string"
          }
        },
        "type": "object"
      },
      "APIKeyCreateResponseDto": {
        "properties": {
          "apiKey": {
            "$ref": "#/components/schemas/APIKeyResponseDto"
          },
          "secret": {
            "type": "string"
          }
        },
        "required": [
          "secret",
          "apiKey"
        ],
        "type": "object"
      },
      "APIKeyResponseDto": {
        "properties": {
          "createdAt": {
            "format": "date-time",
            "type": "string"
          },
          "id": {
            "type": "string"
          },
          "name": {
            "type": "string"
          },
          "updatedAt": {
            "format": "date-time",
            "type": "string"
          }
        },
        "required": [
          "id",
          "name",
          "createdAt",
          "updatedAt"
        ],
        "type": "object"
      },
      "APIKeyUpdateDto": {
        "properties": {
          "name": {
            "type": "string"
          }
        },
        "required": [
          "name"
        ],
        "type": "object"
      },
      "ActivityCreateDto": {
        "properties": {
          "albumId": {
            "format": "uuid",
            "type": "string"
          },
          "assetId": {
            "format": "uuid",
            "type": "string"
          },
          "comment": {
            "type": "string"
          },
          "type": {
            "$ref": "#/components/schemas/ReactionType"
          }
        },
        "required": [
          "albumId",
          "type"
        ],
        "type": "object"
      },
      "ActivityResponseDto": {
        "properties": {
          "assetId": {
            "nullable": true,
            "type": "string"
          },
          "comment": {
            "nullable": true,
            "type": "string"
          },
          "createdAt": {
            "format": "date-time",
            "type": "string"
          },
          "id": {
            "type": "string"
          },
          "type": {
            "enum": [
              "comment",
              "like"
            ],
            "type": "string"
          },
          "user": {
            "$ref": "#/components/schemas/UserDto"
          }
        },
        "required": [
          "id",
          "createdAt",
          "type",
          "user",
          "assetId"
        ],
        "type": "object"
      },
      "ActivityStatisticsResponseDto": {
        "properties": {
          "comments": {
            "type": "integer"
          }
        },
        "required": [
          "comments"
        ],
        "type": "object"
      },
      "AddUsersDto": {
        "properties": {
          "sharedUserIds": {
            "items": {
              "format": "uuid",
              "type": "string"
            },
            "type": "array"
          }
        },
        "required": [
          "sharedUserIds"
        ],
        "type": "object"
      },
      "AlbumCountResponseDto": {
        "properties": {
          "notShared": {
            "type": "integer"
          },
          "owned": {
            "type": "integer"
          },
          "shared": {
            "type": "integer"
          }
        },
        "required": [
          "owned",
          "shared",
          "notShared"
        ],
        "type": "object"
      },
      "AlbumResponseDto": {
        "properties": {
          "albumName": {
            "type": "string"
          },
          "albumThumbnailAssetId": {
            "nullable": true,
            "type": "string"
          },
          "assetCount": {
            "type": "integer"
          },
          "assets": {
            "items": {
              "$ref": "#/components/schemas/AssetResponseDto"
            },
            "type": "array"
          },
          "createdAt": {
            "format": "date-time",
            "type": "string"
          },
          "description": {
            "type": "string"
          },
          "endDate": {
            "format": "date-time",
            "type": "string"
          },
          "hasSharedLink": {
            "type": "boolean"
          },
          "id": {
            "type": "string"
          },
          "isActivityEnabled": {
            "type": "boolean"
          },
          "lastModifiedAssetTimestamp": {
            "format": "date-time",
            "type": "string"
          },
          "owner": {
            "$ref": "#/components/schemas/UserResponseDto"
          },
          "ownerId": {
            "type": "string"
          },
          "shared": {
            "type": "boolean"
          },
          "sharedUsers": {
            "items": {
              "$ref": "#/components/schemas/UserResponseDto"
            },
            "type": "array"
          },
          "startDate": {
            "format": "date-time",
            "type": "string"
          },
          "updatedAt": {
            "format": "date-time",
            "type": "string"
          }
        },
        "required": [
          "assetCount",
          "id",
          "ownerId",
          "albumName",
          "description",
          "createdAt",
          "updatedAt",
          "albumThumbnailAssetId",
          "shared",
          "sharedUsers",
          "hasSharedLink",
          "assets",
          "owner",
          "isActivityEnabled"
        ],
        "type": "object"
      },
      "AllJobStatusResponseDto": {
        "properties": {
          "backgroundTask": {
            "$ref": "#/components/schemas/JobStatusDto"
          },
          "faceDetection": {
            "$ref": "#/components/schemas/JobStatusDto"
          },
          "facialRecognition": {
            "$ref": "#/components/schemas/JobStatusDto"
          },
          "library": {
            "$ref": "#/components/schemas/JobStatusDto"
          },
          "metadataExtraction": {
            "$ref": "#/components/schemas/JobStatusDto"
          },
          "migration": {
            "$ref": "#/components/schemas/JobStatusDto"
          },
          "search": {
            "$ref": "#/components/schemas/JobStatusDto"
          },
          "sidecar": {
            "$ref": "#/components/schemas/JobStatusDto"
          },
          "smartSearch": {
            "$ref": "#/components/schemas/JobStatusDto"
          },
          "storageTemplateMigration": {
            "$ref": "#/components/schemas/JobStatusDto"
          },
          "thumbnailGeneration": {
            "$ref": "#/components/schemas/JobStatusDto"
          },
          "videoConversion": {
            "$ref": "#/components/schemas/JobStatusDto"
          }
        },
        "required": [
          "thumbnailGeneration",
          "metadataExtraction",
          "videoConversion",
          "smartSearch",
          "storageTemplateMigration",
          "migration",
          "backgroundTask",
          "search",
          "faceDetection",
          "facialRecognition",
          "sidecar",
          "library"
        ],
        "type": "object"
      },
      "AssetBulkDeleteDto": {
        "properties": {
          "force": {
            "type": "boolean"
          },
          "ids": {
            "items": {
              "format": "uuid",
              "type": "string"
            },
            "type": "array"
          }
        },
        "required": [
          "ids"
        ],
        "type": "object"
      },
      "AssetBulkUpdateDto": {
        "properties": {
          "dateTimeOriginal": {
            "type": "string"
          },
          "ids": {
            "items": {
              "format": "uuid",
              "type": "string"
            },
            "type": "array"
          },
          "isArchived": {
            "type": "boolean"
          },
          "isFavorite": {
            "type": "boolean"
          },
          "latitude": {
            "type": "number"
          },
          "longitude": {
            "type": "number"
          },
          "removeParent": {
            "type": "boolean"
          },
          "stackParentId": {
            "format": "uuid",
            "type": "string"
          }
        },
        "required": [
          "ids"
        ],
        "type": "object"
      },
      "AssetBulkUploadCheckDto": {
        "properties": {
          "assets": {
            "items": {
              "$ref": "#/components/schemas/AssetBulkUploadCheckItem"
            },
            "type": "array"
          }
        },
        "required": [
          "assets"
        ],
        "type": "object"
      },
      "AssetBulkUploadCheckItem": {
        "properties": {
          "checksum": {
            "description": "base64 or hex encoded sha1 hash",
            "type": "string"
          },
          "id": {
            "type": "string"
          }
        },
        "required": [
          "id",
          "checksum"
        ],
        "type": "object"
      },
      "AssetBulkUploadCheckResponseDto": {
        "properties": {
          "results": {
            "items": {
              "$ref": "#/components/schemas/AssetBulkUploadCheckResult"
            },
            "type": "array"
          }
        },
        "required": [
          "results"
        ],
        "type": "object"
      },
      "AssetBulkUploadCheckResult": {
        "properties": {
          "action": {
            "enum": [
              "accept",
              "reject"
            ],
            "type": "string"
          },
          "assetId": {
            "type": "string"
          },
          "id": {
            "type": "string"
          },
          "reason": {
            "enum": [
              "duplicate",
              "unsupported-format"
            ],
            "type": "string"
          }
        },
        "required": [
          "id",
          "action"
        ],
        "type": "object"
      },
      "AssetFaceResponseDto": {
        "properties": {
          "boundingBoxX1": {
            "type": "integer"
          },
          "boundingBoxX2": {
            "type": "integer"
          },
          "boundingBoxY1": {
            "type": "integer"
          },
          "boundingBoxY2": {
            "type": "integer"
          },
          "id": {
            "format": "uuid",
            "type": "string"
          },
          "imageHeight": {
            "type": "integer"
          },
          "imageWidth": {
            "type": "integer"
          },
          "person": {
            "allOf": [
              {
                "$ref": "#/components/schemas/PersonResponseDto"
              }
            ],
            "nullable": true
          }
        },
        "required": [
          "id",
          "imageHeight",
          "imageWidth",
          "boundingBoxX1",
          "boundingBoxX2",
          "boundingBoxY1",
          "boundingBoxY2",
          "person"
        ],
        "type": "object"
      },
      "AssetFaceUpdateDto": {
        "properties": {
          "data": {
            "items": {
              "$ref": "#/components/schemas/AssetFaceUpdateItem"
            },
            "type": "array"
          }
        },
        "required": [
          "data"
        ],
        "type": "object"
      },
      "AssetFaceUpdateItem": {
        "properties": {
          "assetId": {
            "format": "uuid",
            "type": "string"
          },
          "personId": {
            "format": "uuid",
            "type": "string"
          }
        },
        "required": [
          "personId",
          "assetId"
        ],
        "type": "object"
      },
      "AssetFaceWithoutPersonResponseDto": {
        "properties": {
          "boundingBoxX1": {
            "type": "integer"
          },
          "boundingBoxX2": {
            "type": "integer"
          },
          "boundingBoxY1": {
            "type": "integer"
          },
          "boundingBoxY2": {
            "type": "integer"
          },
          "id": {
            "format": "uuid",
            "type": "string"
          },
          "imageHeight": {
            "type": "integer"
          },
          "imageWidth": {
            "type": "integer"
          }
        },
        "required": [
          "id",
          "imageHeight",
          "imageWidth",
          "boundingBoxX1",
          "boundingBoxX2",
          "boundingBoxY1",
          "boundingBoxY2"
        ],
        "type": "object"
      },
      "AssetFileUploadResponseDto": {
        "properties": {
          "duplicate": {
            "type": "boolean"
          },
          "id": {
            "type": "string"
          }
        },
        "required": [
          "id",
          "duplicate"
        ],
        "type": "object"
      },
      "AssetIdsDto": {
        "properties": {
          "assetIds": {
            "items": {
              "format": "uuid",
              "type": "string"
            },
            "type": "array"
          }
        },
        "required": [
          "assetIds"
        ],
        "type": "object"
      },
      "AssetIdsResponseDto": {
        "properties": {
          "assetId": {
            "type": "string"
          },
          "error": {
            "enum": [
              "duplicate",
              "no_permission",
              "not_found"
            ],
            "type": "string"
          },
          "success": {
            "type": "boolean"
          }
        },
        "required": [
          "assetId",
          "success"
        ],
        "type": "object"
      },
      "AssetJobName": {
        "enum": [
          "regenerate-thumbnail",
          "refresh-metadata",
          "transcode-video"
        ],
        "type": "string"
      },
      "AssetJobsDto": {
        "properties": {
          "assetIds": {
            "items": {
              "format": "uuid",
              "type": "string"
            },
            "type": "array"
          },
          "name": {
            "$ref": "#/components/schemas/AssetJobName"
          }
        },
        "required": [
          "assetIds",
          "name"
        ],
        "type": "object"
      },
      "AssetOrder": {
        "enum": [
          "asc",
          "desc"
        ],
        "type": "string"
      },
      "AssetResponseDto": {
        "properties": {
          "checksum": {
            "description": "base64 encoded sha1 hash",
            "type": "string"
          },
          "deviceAssetId": {
            "type": "string"
          },
          "deviceId": {
            "type": "string"
          },
          "duration": {
            "type": "string"
          },
          "exifInfo": {
            "$ref": "#/components/schemas/ExifResponseDto"
          },
          "fileCreatedAt": {
            "format": "date-time",
            "type": "string"
          },
          "fileModifiedAt": {
            "format": "date-time",
            "type": "string"
          },
          "hasMetadata": {
            "type": "boolean"
          },
          "id": {
            "type": "string"
          },
          "isArchived": {
            "type": "boolean"
          },
          "isExternal": {
            "type": "boolean"
          },
          "isFavorite": {
            "type": "boolean"
          },
          "isOffline": {
            "type": "boolean"
          },
          "isReadOnly": {
            "type": "boolean"
          },
          "isTrashed": {
            "type": "boolean"
          },
          "libraryId": {
            "type": "string"
          },
          "livePhotoVideoId": {
            "nullable": true,
            "type": "string"
          },
          "localDateTime": {
            "format": "date-time",
            "type": "string"
          },
          "originalFileName": {
            "type": "string"
          },
          "originalPath": {
            "type": "string"
          },
          "owner": {
            "$ref": "#/components/schemas/UserResponseDto"
          },
          "ownerId": {
            "type": "string"
          },
          "people": {
            "items": {
              "$ref": "#/components/schemas/PersonWithFacesResponseDto"
            },
            "type": "array"
          },
          "resized": {
            "type": "boolean"
          },
          "smartInfo": {
            "$ref": "#/components/schemas/SmartInfoResponseDto"
          },
          "stack": {
            "items": {
              "$ref": "#/components/schemas/AssetResponseDto"
            },
            "type": "array"
          },
          "stackCount": {
            "nullable": true,
            "type": "integer"
          },
          "stackParentId": {
            "nullable": true,
            "type": "string"
          },
          "tags": {
            "items": {
              "$ref": "#/components/schemas/TagResponseDto"
            },
            "type": "array"
          },
          "thumbhash": {
            "nullable": true,
            "type": "string"
          },
          "type": {
            "$ref": "#/components/schemas/AssetTypeEnum"
          },
          "updatedAt": {
            "format": "date-time",
            "type": "string"
          }
        },
        "required": [
          "type",
          "stackCount",
          "deviceAssetId",
          "deviceId",
          "ownerId",
          "libraryId",
          "originalPath",
          "originalFileName",
          "resized",
          "fileCreatedAt",
          "fileModifiedAt",
          "updatedAt",
          "isFavorite",
          "isArchived",
          "isTrashed",
          "isOffline",
          "isExternal",
          "isReadOnly",
          "checksum",
          "id",
          "thumbhash",
          "localDateTime",
          "duration",
          "hasMetadata"
        ],
        "type": "object"
      },
      "AssetStatsResponseDto": {
        "properties": {
          "images": {
            "type": "integer"
          },
          "total": {
            "type": "integer"
          },
          "videos": {
            "type": "integer"
          }
        },
        "required": [
          "images",
          "videos",
          "total"
        ],
        "type": "object"
      },
      "AssetTypeEnum": {
        "enum": [
          "IMAGE",
          "VIDEO",
          "AUDIO",
          "OTHER"
        ],
        "type": "string"
      },
      "AudioCodec": {
        "enum": [
          "mp3",
          "aac",
          "libopus"
        ],
        "type": "string"
      },
      "AuditDeletesResponseDto": {
        "properties": {
          "ids": {
            "items": {
              "type": "string"
            },
            "type": "array"
          },
          "needsFullSync": {
            "type": "boolean"
          }
        },
        "required": [
          "needsFullSync",
          "ids"
        ],
        "type": "object"
      },
      "AuthDeviceResponseDto": {
        "properties": {
          "createdAt": {
            "type": "string"
          },
          "current": {
            "type": "boolean"
          },
          "deviceOS": {
            "type": "string"
          },
          "deviceType": {
            "type": "string"
          },
          "id": {
            "type": "string"
          },
          "updatedAt": {
            "type": "string"
          }
        },
        "required": [
          "id",
          "createdAt",
          "updatedAt",
          "current",
          "deviceType",
          "deviceOS"
        ],
        "type": "object"
      },
      "BulkIdResponseDto": {
        "properties": {
          "error": {
            "enum": [
              "duplicate",
              "no_permission",
              "not_found",
              "unknown"
            ],
            "type": "string"
          },
          "id": {
            "type": "string"
          },
          "success": {
            "type": "boolean"
          }
        },
        "required": [
          "id",
          "success"
        ],
        "type": "object"
      },
      "BulkIdsDto": {
        "properties": {
          "ids": {
            "items": {
              "format": "uuid",
              "type": "string"
            },
            "type": "array"
          }
        },
        "required": [
          "ids"
        ],
        "type": "object"
      },
      "CLIPConfig": {
        "properties": {
          "enabled": {
            "type": "boolean"
          },
          "mode": {
            "$ref": "#/components/schemas/CLIPMode"
          },
          "modelName": {
            "type": "string"
          },
          "modelType": {
            "$ref": "#/components/schemas/ModelType"
          }
        },
        "required": [
          "enabled",
          "modelName"
        ],
        "type": "object"
      },
      "CLIPMode": {
        "enum": [
          "vision",
          "text"
        ],
        "type": "string"
      },
      "CQMode": {
        "enum": [
          "auto",
          "cqp",
          "icq"
        ],
        "type": "string"
      },
      "ChangePasswordDto": {
        "properties": {
          "newPassword": {
            "example": "password",
            "type": "string"
          },
          "password": {
            "example": "password",
            "type": "string"
          }
        },
        "required": [
          "password",
          "newPassword"
        ],
        "type": "object"
      },
      "CheckExistingAssetsDto": {
        "properties": {
          "deviceAssetIds": {
            "items": {
              "type": "string"
            },
            "type": "array"
          },
          "deviceId": {
            "type": "string"
          }
        },
        "required": [
          "deviceAssetIds",
          "deviceId"
        ],
        "type": "object"
      },
      "CheckExistingAssetsResponseDto": {
        "properties": {
          "existingIds": {
            "items": {
              "type": "string"
            },
            "type": "array"
          }
        },
        "required": [
          "existingIds"
        ],
        "type": "object"
      },
      "Colorspace": {
        "enum": [
          "srgb",
          "p3"
        ],
        "type": "string"
      },
      "CreateAlbumDto": {
        "properties": {
          "albumName": {
            "type": "string"
          },
          "assetIds": {
            "items": {
              "format": "uuid",
              "type": "string"
            },
            "type": "array"
          },
          "description": {
            "type": "string"
          },
          "sharedWithUserIds": {
            "items": {
              "format": "uuid",
              "type": "string"
            },
            "type": "array"
          }
        },
        "required": [
          "albumName"
        ],
        "type": "object"
      },
      "CreateAssetDto": {
        "properties": {
          "assetData": {
            "format": "binary",
            "type": "string"
          },
          "deviceAssetId": {
            "type": "string"
          },
          "deviceId": {
            "type": "string"
          },
          "duration": {
            "type": "string"
          },
          "fileCreatedAt": {
            "format": "date-time",
            "type": "string"
          },
          "fileModifiedAt": {
            "format": "date-time",
            "type": "string"
          },
          "isArchived": {
            "type": "boolean"
          },
          "isExternal": {
            "type": "boolean"
          },
          "isFavorite": {
            "type": "boolean"
          },
          "isOffline": {
            "type": "boolean"
          },
          "isReadOnly": {
            "type": "boolean"
          },
          "isVisible": {
            "type": "boolean"
          },
          "libraryId": {
            "format": "uuid",
            "type": "string"
          },
          "livePhotoData": {
            "format": "binary",
            "type": "string"
          },
          "sidecarData": {
            "format": "binary",
            "type": "string"
          }
        },
        "required": [
          "assetData",
          "deviceAssetId",
          "deviceId",
          "fileCreatedAt",
          "fileModifiedAt"
        ],
        "type": "object"
      },
      "CreateLibraryDto": {
        "properties": {
          "exclusionPatterns": {
            "items": {
              "type": "string"
            },
            "type": "array"
          },
          "importPaths": {
            "items": {
              "type": "string"
            },
            "type": "array"
          },
          "isVisible": {
            "type": "boolean"
          },
          "name": {
            "type": "string"
          },
          "type": {
            "$ref": "#/components/schemas/LibraryType"
          }
        },
        "required": [
          "type"
        ],
        "type": "object"
      },
      "CreateProfileImageDto": {
        "properties": {
          "file": {
            "format": "binary",
            "type": "string"
          }
        },
        "required": [
          "file"
        ],
        "type": "object"
      },
      "CreateProfileImageResponseDto": {
        "properties": {
          "profileImagePath": {
            "type": "string"
          },
          "userId": {
            "type": "string"
          }
        },
        "required": [
          "userId",
          "profileImagePath"
        ],
        "type": "object"
      },
      "CreateTagDto": {
        "properties": {
          "name": {
            "type": "string"
          },
          "type": {
            "$ref": "#/components/schemas/TagTypeEnum"
          }
        },
        "required": [
          "type",
          "name"
        ],
        "type": "object"
      },
      "CreateUserDto": {
        "properties": {
          "email": {
            "type": "string"
          },
          "externalPath": {
            "nullable": true,
            "type": "string"
          },
          "memoriesEnabled": {
            "type": "boolean"
          },
          "name": {
            "type": "string"
          },
          "password": {
            "type": "string"
          },
          "quotaSizeInBytes": {
            "format": "int64",
            "nullable": true,
            "type": "integer"
          },
          "storageLabel": {
            "nullable": true,
            "type": "string"
          }
        },
        "required": [
          "email",
          "password",
          "name"
        ],
        "type": "object"
      },
      "CuratedLocationsResponseDto": {
        "properties": {
          "city": {
            "type": "string"
          },
          "deviceAssetId": {
            "type": "string"
          },
          "deviceId": {
            "type": "string"
          },
          "id": {
            "type": "string"
          },
          "resizePath": {
            "type": "string"
          }
        },
        "required": [
          "id",
          "city",
          "resizePath",
          "deviceAssetId",
          "deviceId"
        ],
        "type": "object"
      },
      "CuratedObjectsResponseDto": {
        "properties": {
          "deviceAssetId": {
            "type": "string"
          },
          "deviceId": {
            "type": "string"
          },
          "id": {
            "type": "string"
          },
          "object": {
            "type": "string"
          },
          "resizePath": {
            "type": "string"
          }
        },
        "required": [
          "id",
          "object",
          "resizePath",
          "deviceAssetId",
          "deviceId"
        ],
        "type": "object"
      },
      "DownloadArchiveInfo": {
        "properties": {
          "assetIds": {
            "items": {
              "type": "string"
            },
            "type": "array"
          },
          "size": {
            "type": "integer"
          }
        },
        "required": [
          "size",
          "assetIds"
        ],
        "type": "object"
      },
      "DownloadInfoDto": {
        "properties": {
          "albumId": {
            "format": "uuid",
            "type": "string"
          },
          "archiveSize": {
            "type": "integer"
          },
          "assetIds": {
            "items": {
              "format": "uuid",
              "type": "string"
            },
            "type": "array"
          },
          "userId": {
            "format": "uuid",
            "type": "string"
          }
        },
        "type": "object"
      },
      "DownloadResponseDto": {
        "properties": {
          "archives": {
            "items": {
              "$ref": "#/components/schemas/DownloadArchiveInfo"
            },
            "type": "array"
          },
          "totalSize": {
            "type": "integer"
          }
        },
        "required": [
          "totalSize",
          "archives"
        ],
        "type": "object"
      },
      "EntityType": {
        "enum": [
          "ASSET",
          "ALBUM"
        ],
        "type": "string"
      },
      "ExifResponseDto": {
        "properties": {
          "city": {
            "default": null,
            "nullable": true,
            "type": "string"
          },
          "country": {
            "default": null,
            "nullable": true,
            "type": "string"
          },
          "dateTimeOriginal": {
            "default": null,
            "format": "date-time",
            "nullable": true,
            "type": "string"
          },
          "description": {
            "default": null,
            "nullable": true,
            "type": "string"
          },
          "exifImageHeight": {
            "default": null,
            "nullable": true,
            "type": "number"
          },
          "exifImageWidth": {
            "default": null,
            "nullable": true,
            "type": "number"
          },
          "exposureTime": {
            "default": null,
            "nullable": true,
            "type": "string"
          },
          "fNumber": {
            "default": null,
            "nullable": true,
            "type": "number"
          },
          "fileSizeInByte": {
            "default": null,
            "format": "int64",
            "nullable": true,
            "type": "integer"
          },
          "focalLength": {
            "default": null,
            "nullable": true,
            "type": "number"
          },
          "iso": {
            "default": null,
            "nullable": true,
            "type": "number"
          },
          "latitude": {
            "default": null,
            "nullable": true,
            "type": "number"
          },
          "lensModel": {
            "default": null,
            "nullable": true,
            "type": "string"
          },
          "longitude": {
            "default": null,
            "nullable": true,
            "type": "number"
          },
          "make": {
            "default": null,
            "nullable": true,
            "type": "string"
          },
          "model": {
            "default": null,
            "nullable": true,
            "type": "string"
          },
          "modifyDate": {
            "default": null,
            "format": "date-time",
            "nullable": true,
            "type": "string"
          },
          "orientation": {
            "default": null,
            "nullable": true,
            "type": "string"
          },
          "projectionType": {
            "default": null,
            "nullable": true,
            "type": "string"
          },
          "state": {
            "default": null,
            "nullable": true,
            "type": "string"
          },
          "timeZone": {
            "default": null,
            "nullable": true,
            "type": "string"
          }
        },
        "type": "object"
      },
      "FaceDto": {
        "properties": {
          "id": {
            "format": "uuid",
            "type": "string"
          }
        },
        "required": [
          "id"
        ],
        "type": "object"
      },
      "FileChecksumDto": {
        "properties": {
          "filenames": {
            "items": {
              "type": "string"
            },
            "type": "array"
          }
        },
        "required": [
          "filenames"
        ],
        "type": "object"
      },
      "FileChecksumResponseDto": {
        "properties": {
          "checksum": {
            "type": "string"
          },
          "filename": {
            "type": "string"
          }
        },
        "required": [
          "filename",
          "checksum"
        ],
        "type": "object"
      },
      "FileReportDto": {
        "properties": {
          "extras": {
            "items": {
              "type": "string"
            },
            "type": "array"
          },
          "orphans": {
            "items": {
              "$ref": "#/components/schemas/FileReportItemDto"
            },
            "type": "array"
          }
        },
        "required": [
          "orphans",
          "extras"
        ],
        "type": "object"
      },
      "FileReportFixDto": {
        "properties": {
          "items": {
            "items": {
              "$ref": "#/components/schemas/FileReportItemDto"
            },
            "type": "array"
          }
        },
        "required": [
          "items"
        ],
        "type": "object"
      },
      "FileReportItemDto": {
        "properties": {
          "checksum": {
            "type": "string"
          },
          "entityId": {
            "format": "uuid",
            "type": "string"
          },
          "entityType": {
            "$ref": "#/components/schemas/PathEntityType"
          },
          "pathType": {
            "$ref": "#/components/schemas/PathType"
          },
          "pathValue": {
            "type": "string"
          }
        },
        "required": [
          "entityId",
          "entityType",
          "pathType",
          "pathValue"
        ],
        "type": "object"
      },
      "JobCommand": {
        "enum": [
          "start",
          "pause",
          "resume",
          "empty",
          "clear-failed"
        ],
        "type": "string"
      },
      "JobCommandDto": {
        "properties": {
          "command": {
            "$ref": "#/components/schemas/JobCommand"
          },
          "force": {
            "type": "boolean"
          }
        },
        "required": [
          "command",
          "force"
        ],
        "type": "object"
      },
      "JobCountsDto": {
        "properties": {
          "active": {
            "type": "integer"
          },
          "completed": {
            "type": "integer"
          },
          "delayed": {
            "type": "integer"
          },
          "failed": {
            "type": "integer"
          },
          "paused": {
            "type": "integer"
          },
          "waiting": {
            "type": "integer"
          }
        },
        "required": [
          "active",
          "completed",
          "failed",
          "delayed",
          "waiting",
          "paused"
        ],
        "type": "object"
      },
      "JobName": {
        "enum": [
          "thumbnailGeneration",
          "metadataExtraction",
          "videoConversion",
          "faceDetection",
          "facialRecognition",
          "smartSearch",
          "backgroundTask",
          "storageTemplateMigration",
          "migration",
          "search",
          "sidecar",
          "library"
        ],
        "type": "string"
      },
      "JobSettingsDto": {
        "properties": {
          "concurrency": {
            "type": "integer"
          }
        },
        "required": [
          "concurrency"
        ],
        "type": "object"
      },
      "JobStatusDto": {
        "properties": {
          "jobCounts": {
            "$ref": "#/components/schemas/JobCountsDto"
          },
          "queueStatus": {
            "$ref": "#/components/schemas/QueueStatusDto"
          }
        },
        "required": [
          "jobCounts",
          "queueStatus"
        ],
        "type": "object"
      },
      "LibraryResponseDto": {
        "properties": {
          "assetCount": {
            "type": "integer"
          },
          "createdAt": {
            "format": "date-time",
            "type": "string"
          },
          "exclusionPatterns": {
            "items": {
              "type": "string"
            },
            "type": "array"
          },
          "id": {
            "type": "string"
          },
          "importPaths": {
            "items": {
              "type": "string"
            },
            "type": "array"
          },
          "name": {
            "type": "string"
          },
          "ownerId": {
            "type": "string"
          },
          "refreshedAt": {
            "format": "date-time",
            "nullable": true,
            "type": "string"
          },
          "type": {
            "$ref": "#/components/schemas/LibraryType"
          },
          "updatedAt": {
            "format": "date-time",
            "type": "string"
          }
        },
        "required": [
          "type",
          "assetCount",
          "id",
          "ownerId",
          "name",
          "importPaths",
          "exclusionPatterns",
          "createdAt",
          "updatedAt",
          "refreshedAt"
        ],
        "type": "object"
      },
      "LibraryStatsResponseDto": {
        "properties": {
          "photos": {
            "default": 0,
            "type": "integer"
          },
          "total": {
            "default": 0,
            "type": "integer"
          },
          "usage": {
            "default": 0,
            "format": "int64",
            "type": "integer"
          },
          "videos": {
            "default": 0,
            "type": "integer"
          }
        },
        "required": [
          "photos",
          "videos",
          "total",
          "usage"
        ],
        "type": "object"
      },
      "LibraryType": {
        "enum": [
          "UPLOAD",
          "EXTERNAL"
        ],
        "type": "string"
      },
      "LogLevel": {
        "enum": [
          "verbose",
          "debug",
          "log",
          "warn",
          "error",
          "fatal"
        ],
        "type": "string"
      },
      "LoginCredentialDto": {
        "properties": {
          "email": {
            "example": "testuser@email.com",
            "type": "string"
          },
          "password": {
            "example": "password",
            "type": "string"
          }
        },
        "required": [
          "email",
          "password"
        ],
        "type": "object"
      },
      "LoginResponseDto": {
        "properties": {
          "accessToken": {
            "type": "string"
          },
          "isAdmin": {
            "type": "boolean"
          },
          "name": {
            "type": "string"
          },
          "profileImagePath": {
            "type": "string"
          },
          "shouldChangePassword": {
            "type": "boolean"
          },
          "userEmail": {
            "type": "string"
          },
          "userId": {
            "type": "string"
          }
        },
        "required": [
          "accessToken",
          "userId",
          "userEmail",
          "name",
          "profileImagePath",
          "isAdmin",
          "shouldChangePassword"
        ],
        "type": "object"
      },
      "LogoutResponseDto": {
        "properties": {
          "redirectUri": {
            "type": "string"
          },
          "successful": {
            "type": "boolean"
          }
        },
        "required": [
          "successful",
          "redirectUri"
        ],
        "type": "object"
      },
      "MapMarkerResponseDto": {
        "properties": {
          "id": {
            "type": "string"
          },
          "lat": {
            "format": "double",
            "type": "number"
          },
          "lon": {
            "format": "double",
            "type": "number"
          }
        },
        "required": [
          "id",
          "lat",
          "lon"
        ],
        "type": "object"
      },
      "MapTheme": {
        "enum": [
          "light",
          "dark"
        ],
        "type": "string"
      },
      "MemoryLaneResponseDto": {
        "properties": {
          "assets": {
            "items": {
              "$ref": "#/components/schemas/AssetResponseDto"
            },
            "type": "array"
          },
          "title": {
            "type": "string"
          }
        },
        "required": [
          "title",
          "assets"
        ],
        "type": "object"
      },
      "MergePersonDto": {
        "properties": {
          "ids": {
            "items": {
              "format": "uuid",
              "type": "string"
            },
            "type": "array"
          }
        },
        "required": [
          "ids"
        ],
        "type": "object"
      },
      "ModelType": {
        "enum": [
          "facial-recognition",
          "clip"
        ],
        "type": "string"
      },
      "OAuthAuthorizeResponseDto": {
        "properties": {
          "url": {
            "type": "string"
          }
        },
        "required": [
          "url"
        ],
        "type": "object"
      },
      "OAuthCallbackDto": {
        "properties": {
          "url": {
            "type": "string"
          }
        },
        "required": [
          "url"
        ],
        "type": "object"
      },
      "OAuthConfigDto": {
        "properties": {
          "redirectUri": {
            "type": "string"
          }
        },
        "required": [
          "redirectUri"
        ],
        "type": "object"
      },
      "OAuthConfigResponseDto": {
        "properties": {
          "autoLaunch": {
            "type": "boolean"
          },
          "buttonText": {
            "type": "string"
          },
          "enabled": {
            "type": "boolean"
          },
          "passwordLoginEnabled": {
            "type": "boolean"
          },
          "url": {
            "type": "string"
          }
        },
        "required": [
          "enabled",
          "passwordLoginEnabled"
        ],
        "type": "object"
      },
      "PartnerResponseDto": {
        "properties": {
          "avatarColor": {
            "$ref": "#/components/schemas/UserAvatarColor"
          },
          "createdAt": {
            "format": "date-time",
            "type": "string"
          },
          "deletedAt": {
            "format": "date-time",
            "nullable": true,
            "type": "string"
          },
          "email": {
            "type": "string"
          },
          "externalPath": {
            "nullable": true,
            "type": "string"
          },
          "id": {
            "type": "string"
          },
          "inTimeline": {
            "type": "boolean"
          },
          "isAdmin": {
            "type": "boolean"
          },
          "memoriesEnabled": {
            "type": "boolean"
          },
          "name": {
            "type": "string"
          },
          "oauthId": {
            "type": "string"
          },
          "profileImagePath": {
            "type": "string"
          },
          "quotaSizeInBytes": {
            "format": "int64",
            "nullable": true,
            "type": "integer"
          },
          "quotaUsageInBytes": {
            "format": "int64",
            "nullable": true,
            "type": "integer"
          },
          "shouldChangePassword": {
            "type": "boolean"
          },
          "storageLabel": {
            "nullable": true,
            "type": "string"
          },
          "updatedAt": {
            "format": "date-time",
            "type": "string"
          }
        },
        "required": [
          "avatarColor",
          "quotaSizeInBytes",
          "quotaUsageInBytes",
          "storageLabel",
          "externalPath",
          "shouldChangePassword",
          "isAdmin",
          "createdAt",
          "deletedAt",
          "updatedAt",
          "oauthId",
          "id",
          "name",
          "email",
          "profileImagePath"
        ],
        "type": "object"
      },
      "PathEntityType": {
        "enum": [
          "asset",
          "person",
          "user"
        ],
        "type": "string"
      },
      "PathType": {
        "enum": [
          "original",
          "jpeg_thumbnail",
          "webp_thumbnail",
          "encoded_video",
          "sidecar",
          "face",
          "profile"
        ],
        "type": "string"
      },
      "PeopleResponseDto": {
        "properties": {
          "people": {
            "items": {
              "$ref": "#/components/schemas/PersonResponseDto"
            },
            "type": "array"
          },
          "total": {
            "type": "integer"
          },
          "visible": {
            "type": "integer"
          }
        },
        "required": [
          "total",
          "visible",
          "people"
        ],
        "type": "object"
      },
      "PeopleUpdateDto": {
        "properties": {
          "people": {
            "items": {
              "$ref": "#/components/schemas/PeopleUpdateItem"
            },
            "type": "array"
          }
        },
        "required": [
          "people"
        ],
        "type": "object"
      },
      "PeopleUpdateItem": {
        "properties": {
          "birthDate": {
            "description": "Person date of birth.\nNote: the mobile app cannot currently set the birth date to null.",
            "format": "date",
            "nullable": true,
            "type": "string"
          },
          "featureFaceAssetId": {
            "description": "Asset is used to get the feature face thumbnail.",
            "type": "string"
          },
          "id": {
            "description": "Person id.",
            "type": "string"
          },
          "isHidden": {
            "description": "Person visibility",
            "type": "boolean"
          },
          "name": {
            "description": "Person name.",
            "type": "string"
          }
        },
        "required": [
          "id"
        ],
        "type": "object"
      },
      "PersonResponseDto": {
        "properties": {
          "birthDate": {
            "format": "date",
            "nullable": true,
            "type": "string"
          },
          "id": {
            "type": "string"
          },
          "isHidden": {
            "type": "boolean"
          },
          "name": {
            "type": "string"
          },
          "thumbnailPath": {
            "type": "string"
          }
        },
        "required": [
          "birthDate",
          "id",
          "name",
          "thumbnailPath",
          "isHidden"
        ],
        "type": "object"
      },
      "PersonStatisticsResponseDto": {
        "properties": {
          "assets": {
            "type": "integer"
          }
        },
        "required": [
          "assets"
        ],
        "type": "object"
      },
      "PersonUpdateDto": {
        "properties": {
          "birthDate": {
            "description": "Person date of birth.\nNote: the mobile app cannot currently set the birth date to null.",
            "format": "date",
            "nullable": true,
            "type": "string"
          },
          "featureFaceAssetId": {
            "description": "Asset is used to get the feature face thumbnail.",
            "type": "string"
          },
          "isHidden": {
            "description": "Person visibility",
            "type": "boolean"
          },
          "name": {
            "description": "Person name.",
            "type": "string"
          }
        },
        "type": "object"
      },
      "PersonWithFacesResponseDto": {
        "properties": {
          "birthDate": {
            "format": "date",
            "nullable": true,
            "type": "string"
          },
          "faces": {
            "items": {
              "$ref": "#/components/schemas/AssetFaceWithoutPersonResponseDto"
            },
            "type": "array"
          },
          "id": {
            "type": "string"
          },
          "isHidden": {
            "type": "boolean"
          },
          "name": {
            "type": "string"
          },
          "thumbnailPath": {
            "type": "string"
          }
        },
        "required": [
          "birthDate",
          "faces",
          "id",
          "name",
          "thumbnailPath",
          "isHidden"
        ],
        "type": "object"
      },
      "QueueStatusDto": {
        "properties": {
          "isActive": {
            "type": "boolean"
          },
          "isPaused": {
            "type": "boolean"
          }
        },
        "required": [
          "isActive",
          "isPaused"
        ],
        "type": "object"
      },
      "ReactionLevel": {
        "enum": [
          "album",
          "asset"
        ],
        "type": "string"
      },
      "ReactionType": {
        "enum": [
          "comment",
          "like"
        ],
        "type": "string"
      },
      "RecognitionConfig": {
        "properties": {
          "enabled": {
            "type": "boolean"
          },
          "maxDistance": {
            "format": "float",
            "type": "number"
          },
          "minFaces": {
            "type": "integer"
          },
          "minScore": {
            "format": "float",
            "type": "number"
          },
          "modelName": {
            "type": "string"
          },
          "modelType": {
            "$ref": "#/components/schemas/ModelType"
          }
        },
        "required": [
          "minScore",
          "maxDistance",
          "minFaces",
          "enabled",
          "modelName"
        ],
        "type": "object"
      },
      "ScanLibraryDto": {
        "properties": {
          "refreshAllFiles": {
            "default": false,
            "type": "boolean"
          },
          "refreshModifiedFiles": {
            "type": "boolean"
          }
        },
        "type": "object"
      },
      "SearchAlbumResponseDto": {
        "properties": {
          "count": {
            "type": "integer"
          },
          "facets": {
            "items": {
              "$ref": "#/components/schemas/SearchFacetResponseDto"
            },
            "type": "array"
          },
          "items": {
            "items": {
              "$ref": "#/components/schemas/AlbumResponseDto"
            },
            "type": "array"
          },
          "total": {
            "type": "integer"
          }
        },
        "required": [
          "total",
          "count",
          "items",
          "facets"
        ],
        "type": "object"
      },
      "SearchAssetResponseDto": {
        "properties": {
          "count": {
            "type": "integer"
          },
          "facets": {
            "items": {
              "$ref": "#/components/schemas/SearchFacetResponseDto"
            },
            "type": "array"
          },
          "items": {
            "items": {
              "$ref": "#/components/schemas/AssetResponseDto"
            },
            "type": "array"
          },
          "total": {
            "type": "integer"
          }
        },
        "required": [
          "total",
          "count",
          "items",
          "facets"
        ],
        "type": "object"
      },
      "SearchExploreItem": {
        "properties": {
          "data": {
            "$ref": "#/components/schemas/AssetResponseDto"
          },
          "value": {
            "type": "string"
          }
        },
        "required": [
          "value",
          "data"
        ],
        "type": "object"
      },
      "SearchExploreResponseDto": {
        "properties": {
          "fieldName": {
            "type": "string"
          },
          "items": {
            "items": {
              "$ref": "#/components/schemas/SearchExploreItem"
            },
            "type": "array"
          }
        },
        "required": [
          "fieldName",
          "items"
        ],
        "type": "object"
      },
      "SearchFacetCountResponseDto": {
        "properties": {
          "count": {
            "type": "integer"
          },
          "value": {
            "type": "string"
          }
        },
        "required": [
          "count",
          "value"
        ],
        "type": "object"
      },
      "SearchFacetResponseDto": {
        "properties": {
          "counts": {
            "items": {
              "$ref": "#/components/schemas/SearchFacetCountResponseDto"
            },
            "type": "array"
          },
          "fieldName": {
            "type": "string"
          }
        },
        "required": [
          "fieldName",
          "counts"
        ],
        "type": "object"
      },
      "SearchResponseDto": {
        "properties": {
          "albums": {
            "$ref": "#/components/schemas/SearchAlbumResponseDto"
          },
          "assets": {
            "$ref": "#/components/schemas/SearchAssetResponseDto"
          }
        },
        "required": [
          "albums",
          "assets"
        ],
        "type": "object"
      },
      "ServerConfigDto": {
        "properties": {
          "externalDomain": {
            "type": "string"
          },
          "isInitialized": {
            "type": "boolean"
          },
          "isOnboarded": {
            "type": "boolean"
          },
          "loginPageMessage": {
            "type": "string"
          },
          "oauthButtonText": {
            "type": "string"
          },
          "trashDays": {
            "type": "integer"
          }
        },
        "required": [
          "trashDays",
          "oauthButtonText",
          "loginPageMessage",
          "isInitialized",
          "isOnboarded",
          "externalDomain"
        ],
        "type": "object"
      },
      "ServerFeaturesDto": {
        "properties": {
          "clipEncode": {
            "type": "boolean"
          },
          "configFile": {
            "type": "boolean"
          },
          "facialRecognition": {
            "type": "boolean"
          },
          "map": {
            "type": "boolean"
          },
          "oauth": {
            "type": "boolean"
          },
          "oauthAutoLaunch": {
            "type": "boolean"
          },
          "passwordLogin": {
            "type": "boolean"
          },
          "reverseGeocoding": {
            "type": "boolean"
          },
          "search": {
            "type": "boolean"
          },
          "sidecar": {
            "type": "boolean"
          },
          "trash": {
            "type": "boolean"
          }
        },
        "required": [
          "clipEncode",
          "configFile",
          "facialRecognition",
          "map",
          "trash",
          "reverseGeocoding",
          "oauth",
          "oauthAutoLaunch",
          "passwordLogin",
          "sidecar",
          "search"
        ],
        "type": "object"
      },
      "ServerInfoResponseDto": {
        "properties": {
          "diskAvailable": {
            "type": "string"
          },
          "diskAvailableRaw": {
            "format": "int64",
            "type": "integer"
          },
          "diskSize": {
            "type": "string"
          },
          "diskSizeRaw": {
            "format": "int64",
            "type": "integer"
          },
          "diskUsagePercentage": {
            "format": "float",
            "type": "number"
          },
          "diskUse": {
            "type": "string"
          },
          "diskUseRaw": {
            "format": "int64",
            "type": "integer"
          }
        },
        "required": [
          "diskSizeRaw",
          "diskUseRaw",
          "diskAvailableRaw",
          "diskUsagePercentage",
          "diskSize",
          "diskUse",
          "diskAvailable"
        ],
        "type": "object"
      },
      "ServerMediaTypesResponseDto": {
        "properties": {
          "image": {
            "items": {
              "type": "string"
            },
            "type": "array"
          },
          "sidecar": {
            "items": {
              "type": "string"
            },
            "type": "array"
          },
          "video": {
            "items": {
              "type": "string"
            },
            "type": "array"
          }
        },
        "required": [
          "video",
          "image",
          "sidecar"
        ],
        "type": "object"
      },
      "ServerPingResponse": {
        "properties": {
          "res": {
            "example": "pong",
            "readOnly": true,
            "type": "string"
          }
        },
        "required": [
          "res"
        ],
        "type": "object"
      },
      "ServerStatsResponseDto": {
        "properties": {
          "photos": {
            "default": 0,
            "type": "integer"
          },
          "usage": {
            "default": 0,
            "format": "int64",
            "type": "integer"
          },
          "usageByUser": {
            "default": [],
            "example": [
              {
                "photos": 1,
                "videos": 1,
                "diskUsageRaw": 1
              }
            ],
            "items": {
              "$ref": "#/components/schemas/UsageByUserDto"
            },
            "title": "Array of usage for each user",
            "type": "array"
          },
          "videos": {
            "default": 0,
            "type": "integer"
          }
        },
        "required": [
          "photos",
          "videos",
          "usage",
          "usageByUser"
        ],
        "type": "object"
      },
      "ServerThemeDto": {
        "properties": {
          "customCss": {
            "type": "string"
          }
        },
        "required": [
          "customCss"
        ],
        "type": "object"
      },
      "ServerVersionResponseDto": {
        "properties": {
          "major": {
            "type": "integer"
          },
          "minor": {
            "type": "integer"
          },
          "patch": {
            "type": "integer"
          }
        },
        "required": [
          "major",
          "minor",
          "patch"
        ],
        "type": "object"
      },
      "SharedLinkCreateDto": {
        "properties": {
          "albumId": {
            "format": "uuid",
            "type": "string"
          },
          "allowDownload": {
            "default": true,
            "type": "boolean"
          },
          "allowUpload": {
            "default": false,
            "type": "boolean"
          },
          "assetIds": {
            "items": {
              "format": "uuid",
              "type": "string"
            },
            "type": "array"
          },
          "description": {
            "type": "string"
          },
          "expiresAt": {
            "default": null,
            "format": "date-time",
            "nullable": true,
            "type": "string"
          },
          "password": {
            "type": "string"
          },
          "showMetadata": {
            "default": true,
            "type": "boolean"
          },
          "type": {
            "$ref": "#/components/schemas/SharedLinkType"
          }
        },
        "required": [
          "type"
        ],
        "type": "object"
      },
      "SharedLinkEditDto": {
        "properties": {
          "allowDownload": {
            "type": "boolean"
          },
          "allowUpload": {
            "type": "boolean"
          },
          "changeExpiryTime": {
            "description": "Few clients cannot send null to set the expiryTime to never.\nSetting this flag and not sending expiryAt is considered as null instead.\nClients that can send null values can ignore this.",
            "type": "boolean"
          },
          "description": {
            "type": "string"
          },
          "expiresAt": {
            "format": "date-time",
            "nullable": true,
            "type": "string"
          },
          "password": {
            "type": "string"
          },
          "showMetadata": {
            "type": "boolean"
          }
        },
        "type": "object"
      },
      "SharedLinkResponseDto": {
        "properties": {
          "album": {
            "$ref": "#/components/schemas/AlbumResponseDto"
          },
          "allowDownload": {
            "type": "boolean"
          },
          "allowUpload": {
            "type": "boolean"
          },
          "assets": {
            "items": {
              "$ref": "#/components/schemas/AssetResponseDto"
            },
            "type": "array"
          },
          "createdAt": {
            "format": "date-time",
            "type": "string"
          },
          "description": {
            "nullable": true,
            "type": "string"
          },
          "expiresAt": {
            "format": "date-time",
            "nullable": true,
            "type": "string"
          },
          "id": {
            "type": "string"
          },
          "key": {
            "type": "string"
          },
          "password": {
            "nullable": true,
            "type": "string"
          },
          "showMetadata": {
            "type": "boolean"
          },
          "token": {
            "nullable": true,
            "type": "string"
          },
          "type": {
            "$ref": "#/components/schemas/SharedLinkType"
          },
          "userId": {
            "type": "string"
          }
        },
        "required": [
          "type",
          "id",
          "description",
          "password",
          "userId",
          "key",
          "createdAt",
          "expiresAt",
          "assets",
          "allowUpload",
          "allowDownload",
          "showMetadata"
        ],
        "type": "object"
      },
      "SharedLinkType": {
        "enum": [
          "ALBUM",
          "INDIVIDUAL"
        ],
        "type": "string"
      },
      "SignUpDto": {
        "properties": {
          "email": {
            "example": "testuser@email.com",
            "type": "string"
          },
          "name": {
            "example": "Admin",
            "type": "string"
          },
          "password": {
            "example": "password",
            "type": "string"
          }
        },
        "required": [
          "email",
          "password",
          "name"
        ],
        "type": "object"
      },
      "SmartInfoResponseDto": {
        "properties": {
          "objects": {
            "items": {
              "type": "string"
            },
            "nullable": true,
            "type": "array"
          },
          "tags": {
            "items": {
              "type": "string"
            },
            "nullable": true,
            "type": "array"
          }
        },
        "type": "object"
      },
      "SystemConfigDto": {
        "properties": {
          "ffmpeg": {
            "$ref": "#/components/schemas/SystemConfigFFmpegDto"
          },
          "job": {
            "$ref": "#/components/schemas/SystemConfigJobDto"
          },
          "library": {
            "$ref": "#/components/schemas/SystemConfigLibraryDto"
          },
          "logging": {
            "$ref": "#/components/schemas/SystemConfigLoggingDto"
          },
          "machineLearning": {
            "$ref": "#/components/schemas/SystemConfigMachineLearningDto"
          },
          "map": {
            "$ref": "#/components/schemas/SystemConfigMapDto"
          },
          "newVersionCheck": {
            "$ref": "#/components/schemas/SystemConfigNewVersionCheckDto"
          },
          "oauth": {
            "$ref": "#/components/schemas/SystemConfigOAuthDto"
          },
          "passwordLogin": {
            "$ref": "#/components/schemas/SystemConfigPasswordLoginDto"
          },
          "reverseGeocoding": {
            "$ref": "#/components/schemas/SystemConfigReverseGeocodingDto"
          },
          "server": {
            "$ref": "#/components/schemas/SystemConfigServerDto"
          },
          "storageTemplate": {
            "$ref": "#/components/schemas/SystemConfigStorageTemplateDto"
          },
          "theme": {
            "$ref": "#/components/schemas/SystemConfigThemeDto"
          },
          "thumbnail": {
            "$ref": "#/components/schemas/SystemConfigThumbnailDto"
          },
          "trash": {
            "$ref": "#/components/schemas/SystemConfigTrashDto"
          }
        },
        "required": [
          "ffmpeg",
          "logging",
          "machineLearning",
          "map",
          "newVersionCheck",
          "oauth",
          "passwordLogin",
          "reverseGeocoding",
          "storageTemplate",
          "job",
          "thumbnail",
          "trash",
          "theme",
          "library",
          "server"
        ],
        "type": "object"
      },
      "SystemConfigFFmpegDto": {
        "properties": {
          "accel": {
            "$ref": "#/components/schemas/TranscodeHWAccel"
          },
          "bframes": {
            "type": "integer"
          },
          "cqMode": {
            "$ref": "#/components/schemas/CQMode"
          },
          "crf": {
            "type": "integer"
          },
          "gopSize": {
            "type": "integer"
          },
          "maxBitrate": {
            "type": "string"
          },
          "npl": {
            "type": "integer"
          },
          "preset": {
            "type": "string"
          },
          "refs": {
            "type": "integer"
          },
          "targetAudioCodec": {
            "$ref": "#/components/schemas/AudioCodec"
          },
          "targetResolution": {
            "type": "string"
          },
          "targetVideoCodec": {
            "$ref": "#/components/schemas/VideoCodec"
          },
          "temporalAQ": {
            "type": "boolean"
          },
          "threads": {
            "type": "integer"
          },
          "tonemap": {
            "$ref": "#/components/schemas/ToneMapping"
          },
          "transcode": {
            "$ref": "#/components/schemas/TranscodePolicy"
          },
          "twoPass": {
            "type": "boolean"
          }
        },
        "required": [
          "crf",
          "threads",
          "targetVideoCodec",
          "targetAudioCodec",
          "bframes",
          "refs",
          "gopSize",
          "npl",
          "cqMode",
          "transcode",
          "accel",
          "tonemap",
          "preset",
          "targetResolution",
          "maxBitrate",
          "temporalAQ",
          "twoPass"
        ],
        "type": "object"
      },
      "SystemConfigJobDto": {
        "properties": {
          "backgroundTask": {
            "$ref": "#/components/schemas/JobSettingsDto"
          },
          "faceDetection": {
            "$ref": "#/components/schemas/JobSettingsDto"
          },
          "library": {
            "$ref": "#/components/schemas/JobSettingsDto"
          },
          "metadataExtraction": {
            "$ref": "#/components/schemas/JobSettingsDto"
          },
          "migration": {
            "$ref": "#/components/schemas/JobSettingsDto"
          },
          "search": {
            "$ref": "#/components/schemas/JobSettingsDto"
          },
          "sidecar": {
            "$ref": "#/components/schemas/JobSettingsDto"
          },
          "smartSearch": {
            "$ref": "#/components/schemas/JobSettingsDto"
          },
          "thumbnailGeneration": {
            "$ref": "#/components/schemas/JobSettingsDto"
          },
          "videoConversion": {
            "$ref": "#/components/schemas/JobSettingsDto"
          }
        },
        "required": [
          "thumbnailGeneration",
          "metadataExtraction",
          "videoConversion",
          "smartSearch",
          "migration",
          "backgroundTask",
          "search",
          "faceDetection",
          "sidecar",
          "library"
        ],
        "type": "object"
      },
      "SystemConfigLibraryDto": {
        "properties": {
          "scan": {
            "$ref": "#/components/schemas/SystemConfigLibraryScanDto"
          }
        },
        "required": [
          "scan"
        ],
        "type": "object"
      },
      "SystemConfigLibraryScanDto": {
        "properties": {
          "cronExpression": {
            "type": "string"
          },
          "enabled": {
            "type": "boolean"
          }
        },
        "required": [
          "enabled",
          "cronExpression"
        ],
        "type": "object"
      },
      "SystemConfigLoggingDto": {
        "properties": {
          "enabled": {
            "type": "boolean"
          },
          "level": {
            "$ref": "#/components/schemas/LogLevel"
          }
        },
        "required": [
          "level",
          "enabled"
        ],
        "type": "object"
      },
      "SystemConfigMachineLearningDto": {
        "properties": {
          "clip": {
            "$ref": "#/components/schemas/CLIPConfig"
          },
          "enabled": {
            "type": "boolean"
          },
          "facialRecognition": {
            "$ref": "#/components/schemas/RecognitionConfig"
          },
          "url": {
            "type": "string"
          }
        },
        "required": [
          "enabled",
          "url",
          "clip",
          "facialRecognition"
        ],
        "type": "object"
      },
      "SystemConfigMapDto": {
        "properties": {
          "darkStyle": {
            "type": "string"
          },
          "enabled": {
            "type": "boolean"
          },
          "lightStyle": {
            "type": "string"
          }
        },
        "required": [
          "enabled",
          "lightStyle",
          "darkStyle"
        ],
        "type": "object"
      },
      "SystemConfigNewVersionCheckDto": {
        "properties": {
          "enabled": {
            "type": "boolean"
          }
        },
        "required": [
          "enabled"
        ],
        "type": "object"
      },
      "SystemConfigOAuthDto": {
        "properties": {
          "autoLaunch": {
            "type": "boolean"
          },
          "autoRegister": {
            "type": "boolean"
          },
          "buttonText": {
            "type": "string"
          },
          "clientId": {
            "type": "string"
          },
          "clientSecret": {
            "type": "string"
          },
          "enabled": {
            "type": "boolean"
          },
          "issuerUrl": {
            "type": "string"
          },
          "mobileOverrideEnabled": {
            "type": "boolean"
          },
          "mobileRedirectUri": {
            "type": "string"
          },
          "scope": {
            "type": "string"
          },
          "storageLabelClaim": {
            "type": "string"
          }
        },
        "required": [
          "enabled",
          "issuerUrl",
          "clientId",
          "clientSecret",
          "scope",
          "storageLabelClaim",
          "buttonText",
          "autoRegister",
          "autoLaunch",
          "mobileOverrideEnabled",
          "mobileRedirectUri"
        ],
        "type": "object"
      },
      "SystemConfigPasswordLoginDto": {
        "properties": {
          "enabled": {
            "type": "boolean"
          }
        },
        "required": [
          "enabled"
        ],
        "type": "object"
      },
      "SystemConfigReverseGeocodingDto": {
        "properties": {
          "enabled": {
            "type": "boolean"
          }
        },
        "required": [
          "enabled"
        ],
        "type": "object"
      },
      "SystemConfigServerDto": {
        "properties": {
          "externalDomain": {
            "type": "string"
          },
          "loginPageMessage": {
            "type": "string"
          }
        },
        "required": [
          "externalDomain",
          "loginPageMessage"
        ],
        "type": "object"
      },
      "SystemConfigStorageTemplateDto": {
        "properties": {
          "enabled": {
            "type": "boolean"
          },
          "hashVerificationEnabled": {
            "type": "boolean"
          },
          "template": {
            "type": "string"
          }
        },
        "required": [
          "enabled",
          "hashVerificationEnabled",
          "template"
        ],
        "type": "object"
      },
      "SystemConfigTemplateStorageOptionDto": {
        "properties": {
          "dayOptions": {
            "items": {
              "type": "string"
            },
            "type": "array"
          },
          "hourOptions": {
            "items": {
              "type": "string"
            },
            "type": "array"
          },
          "minuteOptions": {
            "items": {
              "type": "string"
            },
            "type": "array"
          },
          "monthOptions": {
            "items": {
              "type": "string"
            },
            "type": "array"
          },
          "presetOptions": {
            "items": {
              "type": "string"
            },
            "type": "array"
          },
          "secondOptions": {
            "items": {
              "type": "string"
            },
            "type": "array"
          },
          "weekOptions": {
            "items": {
              "type": "string"
            },
            "type": "array"
          },
          "yearOptions": {
            "items": {
              "type": "string"
            },
            "type": "array"
          }
        },
        "required": [
          "yearOptions",
          "monthOptions",
          "weekOptions",
          "dayOptions",
          "hourOptions",
          "minuteOptions",
          "secondOptions",
          "presetOptions"
        ],
        "type": "object"
      },
      "SystemConfigThemeDto": {
        "properties": {
          "customCss": {
            "type": "string"
          }
        },
        "required": [
          "customCss"
        ],
        "type": "object"
      },
      "SystemConfigThumbnailDto": {
        "properties": {
          "colorspace": {
            "$ref": "#/components/schemas/Colorspace"
          },
          "jpegSize": {
            "type": "integer"
          },
          "quality": {
            "type": "integer"
          },
          "webpSize": {
            "type": "integer"
          }
        },
        "required": [
          "webpSize",
          "jpegSize",
          "quality",
          "colorspace"
        ],
        "type": "object"
      },
      "SystemConfigTrashDto": {
        "properties": {
          "days": {
            "type": "integer"
          },
          "enabled": {
            "type": "boolean"
          }
        },
        "required": [
          "days",
          "enabled"
        ],
        "type": "object"
      },
      "TagResponseDto": {
        "properties": {
          "id": {
            "type": "string"
          },
          "name": {
            "type": "string"
          },
          "type": {
            "$ref": "#/components/schemas/TagTypeEnum"
          },
          "userId": {
            "type": "string"
          }
        },
        "required": [
          "type",
          "id",
          "name",
          "userId"
        ],
        "type": "object"
      },
      "TagTypeEnum": {
        "enum": [
          "OBJECT",
          "FACE",
          "CUSTOM"
        ],
        "type": "string"
      },
      "ThumbnailFormat": {
        "enum": [
          "JPEG",
          "WEBP"
        ],
        "type": "string"
      },
      "TimeBucketResponseDto": {
        "properties": {
          "count": {
            "type": "integer"
          },
          "timeBucket": {
            "type": "string"
          }
        },
        "required": [
          "timeBucket",
          "count"
        ],
        "type": "object"
      },
      "TimeBucketSize": {
        "enum": [
          "DAY",
          "MONTH"
        ],
        "type": "string"
      },
      "ToneMapping": {
        "enum": [
          "hable",
          "mobius",
          "reinhard",
          "disabled"
        ],
        "type": "string"
      },
      "TranscodeHWAccel": {
        "enum": [
          "nvenc",
          "qsv",
          "vaapi",
          "rkmpp",
          "disabled"
        ],
        "type": "string"
      },
      "TranscodePolicy": {
        "enum": [
          "all",
          "optimal",
          "required",
          "disabled"
        ],
        "type": "string"
      },
      "UpdateAlbumDto": {
        "properties": {
          "albumName": {
            "type": "string"
          },
          "albumThumbnailAssetId": {
            "format": "uuid",
            "type": "string"
          },
          "description": {
            "type": "string"
          },
          "isActivityEnabled": {
            "type": "boolean"
          }
        },
        "type": "object"
      },
      "UpdateAssetDto": {
        "properties": {
          "dateTimeOriginal": {
            "type": "string"
          },
          "description": {
            "type": "string"
          },
          "isArchived": {
            "type": "boolean"
          },
          "isFavorite": {
            "type": "boolean"
          },
          "latitude": {
            "type": "number"
          },
          "longitude": {
            "type": "number"
          }
        },
        "type": "object"
      },
      "UpdateLibraryDto": {
        "properties": {
          "exclusionPatterns": {
            "items": {
              "type": "string"
            },
            "type": "array"
          },
          "importPaths": {
            "items": {
              "type": "string"
            },
            "type": "array"
          },
          "isVisible": {
            "type": "boolean"
          },
          "name": {
            "type": "string"
          }
        },
        "type": "object"
      },
      "UpdatePartnerDto": {
        "properties": {
          "inTimeline": {
            "type": "boolean"
          }
        },
        "required": [
          "inTimeline"
        ],
        "type": "object"
      },
      "UpdateStackParentDto": {
        "properties": {
          "newParentId": {
            "format": "uuid",
            "type": "string"
          },
          "oldParentId": {
            "format": "uuid",
            "type": "string"
          }
        },
        "required": [
          "oldParentId",
          "newParentId"
        ],
        "type": "object"
      },
      "UpdateTagDto": {
        "properties": {
          "name": {
            "type": "string"
          }
        },
        "type": "object"
      },
      "UpdateUserDto": {
        "properties": {
          "avatarColor": {
            "$ref": "#/components/schemas/UserAvatarColor"
          },
          "email": {
            "type": "string"
          },
          "externalPath": {
            "type": "string"
          },
          "id": {
            "format": "uuid",
            "type": "string"
          },
          "isAdmin": {
            "type": "boolean"
          },
          "memoriesEnabled": {
            "type": "boolean"
          },
          "name": {
            "type": "string"
          },
          "password": {
            "type": "string"
          },
          "quotaSizeInBytes": {
            "format": "int64",
            "nullable": true,
            "type": "integer"
          },
          "shouldChangePassword": {
            "type": "boolean"
          },
          "storageLabel": {
            "type": "string"
          }
        },
        "required": [
          "id"
        ],
        "type": "object"
      },
      "UsageByUserDto": {
        "properties": {
          "photos": {
            "type": "integer"
          },
          "quotaSizeInBytes": {
            "format": "int64",
            "nullable": true,
            "type": "integer"
          },
          "usage": {
            "format": "int64",
            "type": "integer"
          },
          "userId": {
            "type": "string"
          },
          "userName": {
            "type": "string"
          },
          "videos": {
            "type": "integer"
          }
        },
        "required": [
          "userId",
          "userName",
          "photos",
          "videos",
          "usage",
          "quotaSizeInBytes"
        ],
        "type": "object"
      },
      "UserAvatarColor": {
        "enum": [
          "primary",
          "pink",
          "red",
          "yellow",
          "blue",
          "green",
          "purple",
          "orange",
          "gray",
          "amber"
        ],
        "type": "string"
      },
      "UserDto": {
        "properties": {
          "avatarColor": {
            "$ref": "#/components/schemas/UserAvatarColor"
          },
          "email": {
            "type": "string"
          },
          "id": {
            "type": "string"
          },
          "name": {
            "type": "string"
          },
          "profileImagePath": {
            "type": "string"
          }
        },
        "required": [
          "avatarColor",
          "id",
          "name",
          "email",
          "profileImagePath"
        ],
        "type": "object"
      },
      "UserResponseDto": {
        "properties": {
          "avatarColor": {
            "$ref": "#/components/schemas/UserAvatarColor"
          },
          "createdAt": {
            "format": "date-time",
            "type": "string"
          },
          "deletedAt": {
            "format": "date-time",
            "nullable": true,
            "type": "string"
          },
          "email": {
            "type": "string"
          },
          "externalPath": {
            "nullable": true,
            "type": "string"
          },
          "id": {
            "type": "string"
          },
          "isAdmin": {
            "type": "boolean"
          },
          "memoriesEnabled": {
            "type": "boolean"
          },
          "name": {
            "type": "string"
          },
          "oauthId": {
            "type": "string"
          },
          "profileImagePath": {
            "type": "string"
          },
          "quotaSizeInBytes": {
            "format": "int64",
            "nullable": true,
            "type": "integer"
          },
          "quotaUsageInBytes": {
            "format": "int64",
            "nullable": true,
            "type": "integer"
          },
          "shouldChangePassword": {
            "type": "boolean"
          },
          "storageLabel": {
            "nullable": true,
            "type": "string"
          },
          "updatedAt": {
            "format": "date-time",
            "type": "string"
          }
        },
        "required": [
          "avatarColor",
          "quotaSizeInBytes",
          "quotaUsageInBytes",
          "storageLabel",
          "externalPath",
          "shouldChangePassword",
          "isAdmin",
          "createdAt",
          "deletedAt",
          "updatedAt",
          "oauthId",
          "id",
          "name",
          "email",
          "profileImagePath"
        ],
        "type": "object"
      },
      "ValidateAccessTokenResponseDto": {
        "properties": {
          "authStatus": {
            "type": "boolean"
          }
        },
        "required": [
          "authStatus"
        ],
        "type": "object"
      },
      "VideoCodec": {
        "enum": [
          "h264",
          "hevc",
          "vp9"
        ],
        "type": "string"
      }
    }
  }
}<|MERGE_RESOLUTION|>--- conflicted
+++ resolved
@@ -6221,11 +6221,7 @@
   "info": {
     "title": "Immich",
     "description": "Immich API",
-<<<<<<< HEAD
-    "version": "1.93.1",
-=======
     "version": "1.93.2",
->>>>>>> aa02ccb7
     "contact": {}
   },
   "tags": [],
